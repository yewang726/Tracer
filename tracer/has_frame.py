--- conflicted
+++ resolved
@@ -1,10 +1,6 @@
 # Represents an object that is locatable in 3D space with 6 degrees of freedom.
 
 import numpy as N
-<<<<<<< HEAD
-#import pivy.coin as coin
-=======
->>>>>>> 53d68c14
 
 class HasFrame(object):
     """
