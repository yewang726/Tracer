"""
This module contains functions to create some frequently-used light sources.
Each function returns a RayBundle instance that represents the distribution of
rays expected from that source.

References:
.. [1] Monte Carlo Ray Tracing, Siggraph 2003 Course 44


TODO:
Systematize source declarations:
- ray vertices from surface/volume sampling -> could be obtains in the reay_trace_utils.sampling module or, potentally, adding sampling functions to the geometry managers.
- ray directions directions from normalised directional radiance distributions -> using sampling functions but keeping all radiance preoccupations here.
	- For surface emissions: cosine weighted
	- for volume emisison, no cosine weighting?
- ray energy from total source power or Planckian thermal emisison source 
"""

from numpy import random, linalg as LA
import numpy as N
from tracer.ray_bundle import RayBundle, concatenate_rays
from tracer.spatial_geometry import *
from ray_trace_utils.vector_manipulations import rotate_z_to_normal

def Planck(wl, T):
	h = 6.626070040e-34 # Planck constant
	c = 299792458. # Speed of light in vacuum
	k = 1.38064852e-23 # Boltzmann constant
	return (2.*N.pi*h*c**2.)/((wl)**5.)/(N.exp(h*c/(wl*k*T))-1.)

def single_ray_source(position, direction, flux=None):
	'''
	Establishes a single ray source originating from a definned point on a defined exact 
	direction for the purpose of testing single ray behviours.

	Arguments:
	position - column 3-array with the ray's starting position.
	direction - a 1D 3-array with the unit average direction vector for the
				bundle.
	flux - if not None, the energy transported by the ray.

	Returns:
	A Raybundle object with the corresponding characteristics.
	'''
	directions = N.tile(direction[:,None],1)
	directions /= N.sqrt(N.sum(directions**2, axis=0))
	singray = RayBundle(vertices = position, directions = directions)
	singray.set_energy(flux*N.ones(1))
	return singray

def lambertian_directions_sampling(num_rays, ang_range, normals=None):
	# Diffuse divergence from +Z:
	# development based on eq. 2.12  from [1]
	xi1 = random.uniform(low=0., high=2.*N.pi, size=num_rays) # Phi
	xi2 = random.uniform(size=num_rays) # Rtheta
	sinsqrt = N.sin(ang_range)*N.sqrt(xi2)
	dirs = N.vstack((N.cos(xi1)*sinsqrt, N.sin(xi1)*sinsqrt , N.sqrt(1.-sinsqrt**2.)))
	if normals is not None:
		dirs = rotate_z_to_normal(dirs, normals)
	return dirs

def pillbox_sunshape_directions(num_rays, ang_range):
	"""	Calculates directions for a ray bundles with ``num_rays`` rays, distributed
	as a pillbox sunshape shining toward the +Z axis, and deviating from it by
	at most ang_range, such that if all rays have the same energy, the flux
	distribution comes out right.
	
	Arguments:
	num_rays - number of rays to generate directions for.
	ang_range - in radians, the maximum deviation from +Z.
	
	Returns:
	A (3, num_rays) array whose each column is a unit direction vector for one
		ray, distributed to match a pillbox sunshape.
	"""
	return lambertian_directions_sampling(num_rays, ang_range)

def bivariate_directions(num_rays, ang_range_hor, ang_range_vert):
	"""
	Calculates directions for a ray bundles with ``num_rays`` rays, distributed
	as uniform bi-variate distribution shining toward the +Z axis and deviating from it by
	at most ang_range_hor on the zx plane and ang_range_vert on the yz plane such that if all rays have the same energy, the flux
	distribution comes out right.
	
	Arguments:
	num_rays - number of rays to generate directions for.
	ang_range_hor - in radians, the maximum deviation from +Z on the zx plane.
	ang_range_vert - in radians, the maximum deviation from +Z on the yz plane.
	
	Returns:
	A (3, num_rays) array whose each column is a unit direction vector for one
		ray, distributed to match a uniform bi-variate distribution.
	"""
	# Diffuse divergence from +Z:
	# development based on eq. 2.12  from [1]
	'''
	xi1 = N.random.uniform(low=-1., high=1., size=num_rays)
	xi2 = N.random.uniform(low=-1., high=1., size=num_rays)
	
	theta_hor = N.arcsin(N.sin(ang_range_hor)*N.sqrt(xi1))
	theta_vert = N.arcsin(N.sin(ang_range_vert)*N.sqrt(xi2))

	xa = N.sin(theta_hor)
	ya = N.sin(theta_vert)
	za = N.sqrt(1.-N.sin(theta_hor)**2.-N.sin(theta_vert)**2.)

	a = N.vstack((xa, ya, za))
	'''
	return a

def edge_rays_directions(num_rays, ang_range):
	"""
	Calculates directions for a ray bundles with ``num_rays`` rays, distributed
	as a pillbox sunshape shining toward the +Z axis, and deviating from it by
	at most ang_range, such that if all rays have the same energy, the flux
	distribution comes out right.
	
	Arguments:
	num_rays - number of rays to generate directions for.
	ang_range - in radians, the maximum deviation from +Z.
	
	Returns:
	A (3, num_rays) array whose each column is a unit direction vector for one
		ray, distributed to match a pillbox sunshape.
	"""
	# Diffuse divergence from +Z:
	# development based on eq. 2.12  from [1]
	xi1 = random.uniform(high=2.*N.pi, size=num_rays)
	sin_th = N.ones(num_rays)*N.sin(ang_range)
	a = N.vstack((N.cos(xi1)*sin_th, N.sin(xi1)*sin_th , N.cos(N.ones(num_rays)*ang_range)))

	return a

def solar_disk_bundle(num_rays,  center,  direction,  radius, ang_range, flux=None, radius_in=0., angular_span=[0.,2.*N.pi], x_cut=None, procs=1, rays_direction=None):
	"""
	Generates a ray bundle emanating from a disk, with each surface element of 
	the disk having the same ray density. The rays all point at directions uniformly 
	distributed between a given angle range from a given direction.
	Setting of the bundle's energy is left to the caller.
	
	Arguments:
	num_rays - number of rays to generate.
	center - a column 3-array with the 3D coordinate of the disk's center
	direction - a 1D 3-array with the unit average direction vector for the
		bundle.
	radius - of the disk.
	ang_range - in radians, the maximum deviation from <direction>.
	flux - if not None, the ray bundle's energy is set such that each ray has
		an equal amount of energy, and the total energy is flux*pi*radius**2
	radius_in - Inner radius if the disc is pierced
	angular_span - wedge of the disc to consider
	
	Returns: 
	A RayBundle object with the above characteristics set.
	"""

	radius = float(radius)
	radius_in = float(radius_in)
	a = pillbox_sunshape_directions(num_rays, ang_range)
		
	# Rotate to a frame in which <direction> is Z:
	if rays_direction == None:
		rays_direction = direction
	perp_rot = rotation_to_z(rays_direction)		
	directions = N.sum(perp_rot[...,None] * a[None,...], axis=1)
	# Locations:
	# See [1]
	xi1 = random.uniform(size=num_rays)
	thetas = random.uniform(low=angular_span[0], high=angular_span[1], size=num_rays)
	rs = N.sqrt(radius_in**2.+xi1*(radius**2.-radius_in**2.))
	xs = rs * N.cos(thetas)
	ys = rs * N.sin(thetas)

	# Rotate locations to the plane defined by <direction>:
	vertices_local = N.vstack((xs, ys, N.zeros(num_rays)))
	if x_cut != None:
		vertices_local = vertices_local[:,xs<x_cut]
		missing_rays = num_rays-vertices_local.shape[1]
		while missing_rays>0:
			xi1 = random.uniform(size=2*missing_rays)
			thetas = random.uniform(low=angular_span[0], high=angular_span[1], size=2*missing_rays)
			rs = N.sqrt(radius_in**2.+xi1*(radius**2.-radius_in**2.))
			xs = rs * N.cos(thetas)
			ys = rs * N.sin(thetas)
			vertices_local = N.concatenate((vertices_local, N.vstack((xs, ys, N.zeros(2*missing_rays)))), axis=1)
			vertices_local = vertices_local[:,vertices_local[0]<x_cut]
			missing_rays = num_rays-vertices_local.shape[1]
		if missing_rays<0:
			vertices_local = vertices_local[:,:num_rays]

	vertices_global = N.dot(perp_rot, vertices_local)
	rayb = RayBundle(vertices=vertices_global + center, directions=directions)
	if flux != None:
		cosangle = 2.*N.sin(N.sqrt(N.sum((rays_direction-direction)**2))/2.)
		rayb.set_energy(N.pi*(radius**2.-radius_in**2.)/num_rays*flux*N.ones(num_rays)*N.cos(cosangle))
	else:
		rayb.set_energy(N.ones(num_rays)/float(num_rays)/procs)
	return rayb

def solar_rect_bundle(num_rays, center, direction, x, y, ang_range, flux=None, procs=1):

	a = pillbox_sunshape_directions(num_rays, ang_range)

	# Rotate to a frame in which <direction> is Z:
	perp_rot = rotation_to_z(direction)
	directions = N.sum(perp_rot[...,None] * a[None,...], axis=1)

	xs = random.uniform(low=-x/2., high=x/2., size=num_rays)
	ys = random.uniform(low=-y/2., high=y/2., size=num_rays)

	if (direction == N.array([0,0,-1])).all():
		xs, ys = ys, xs

	# Rotate locations to the plane defined by <direction>:
	vertices_local = N.vstack((ys, xs, N.zeros(num_rays)))
	vertices_global = N.dot(perp_rot, vertices_local)

	rayb = RayBundle(vertices=vertices_global + center, directions=directions)
	if flux != None:
		rayb.set_energy(x*y/num_rays*flux*N.ones(num_rays))
	else:
		rayb.set_energy(N.ones(num_rays)/float(num_rays)/procs)
	return rayb

#def bivariate_rect_bundle(num_rays, center, direction, x, y, ang_range_vert, ang_range_hor, flux=None):

def oblique_solar_rect_bundle(num_rays, center, source_direction, rays_direction, x, y, ang_range, flux=None, procs=1, wavelength=None):
	a = pillbox_sunshape_directions(num_rays, ang_range)
	# Rotate to a frame in which <direction> is Z:
	perp_rot = rotation_to_z(rays_direction)
	directions = N.sum(perp_rot[...,None] * a[None,...], axis=1)

	xs = random.uniform(low=-x/2., high=x/2., size=num_rays)
	ys = random.uniform(low=-y/2., high=y/2., size=num_rays)

	if (source_direction == N.array([0,0,-1])).all():
		xs, ys = ys, xs

	# Rotate locations to the plane defined by <direction>:
	vertices_local = N.vstack((ys, xs, N.zeros(num_rays)))
	perp_rot = rotation_to_z(source_direction)
	vertices_global = N.dot(perp_rot, vertices_local)
	if wavelength is not None:
		wavelengths = N.repeat(wavelength, num_rays)
		rayb = RayBundle(vertices=vertices_global + center, directions=directions, wavelengths=wavelengths)
	else:
		rayb = RayBundle(vertices=vertices_global + center, directions=directions)
	
	if flux != None:
		cosangle = 2.*N.arcsin(0.5*N.sqrt(N.sum((rays_direction-source_direction)**2)))
		rayb.set_energy(x*y/num_rays*flux*N.ones(num_rays)*N.cos(cosangle))
	else:
		rayb.set_energy(N.ones(num_rays)/float(num_rays)/procs)
	return rayb

def edge_rays_bundle(num_rays,  center,  direction,  radius, ang_range, flux=None, radius_in=0.):

	radius = float(radius)
	radius_in = float(radius_in)
	a = edge_rays_directions(num_rays, ang_range)
		
	# Rotate to a frame in which <direction> is Z:
	perp_rot = rotation_to_z(direction)
	directions = N.sum(perp_rot[...,None] * a[None,...], axis=1)
	# Locations:
	# See [1]
	xi1 = random.uniform(size=num_rays)
	thetas = random.uniform(high=2.*N.pi, size=num_rays)
	rs = N.sqrt(radius_in**2.+xi1*(radius**2.-radius_in**2.))
	xs = rs * N.cos(thetas)
	ys = rs * N.sin(thetas)

	# Rotate locations to the plane defined by <direction>:
	vertices_local = N.vstack((xs, ys, N.zeros(num_rays)))
	vertices_global = N.dot(perp_rot, vertices_local)

	rayb = RayBundle(vertices=vertices_global + center, directions=directions)
	if flux != None:
		rayb.set_energy(N.pi*(radius**2.-radius_in**2.)/num_rays*flux*N.ones(num_rays))
	return rayb

def buie_distribution(num_rays, CSR, pre_process_CSR=True):
	
	# Angles of importance:
	theta_dni = 4.65e-3 # rad
	theta_tot = 43.6e-3 # rad

	# Polar angle array:
	thetas = N.zeros(num_rays)

	# Discrete random ray directions generation according to Buie sunshape
	# Step 1: integration over the whole Sunshape: 
	nelem = 210

	theta_int = N.linspace(0., theta_dni, nelem+1)
	phi_dni_int = N.cos(0.326*theta_int*1e3)/N.cos(0.308*theta_int*1e3)#*N.sin(theta_int)

	integ_phi_dni = 0.5*(phi_dni_int[:-1]*N.cos(theta_int[:-1])*N.sin(theta_int[:-1])+phi_dni_int[1:]*N.cos(theta_int[1:])*N.sin(theta_int[1:]))*(theta_int[1:]-theta_int[:-1])

	if CSR == 0.:
		integ_phi = N.sum(integ_phi_dni)
	else:
		if pre_process_CSR:
			if CSR<=0.1:
				CSR = -2.245e+03*CSR**4.+5.207e+02*CSR**3.-3.939e+01*CSR**2.+1.891e+00*CSR+8e-03
			else:
				CSR = 1.973*CSR**4.-2.481*CSR**3.+0.607*CSR**2.+1.151*CSR-0.020
		# Buie Sunshape parameters:
		kappa = 0.9*N.log(13.5*CSR)*CSR**(-0.3)
		gamma = 2.2*N.log(0.52*CSR)*CSR**(0.43)-0.1
		integ_phi_csr = 1e-6*N.exp(kappa)/(gamma+2.)*((theta_tot*1000.)**(gamma+2.)-(theta_dni*1000.)**(gamma+2.))
		integ_phi = N.sum(integ_phi_dni)+integ_phi_csr

	# Step 2: pdf-cdf and random variate declaration
	PDF_DNI = integ_phi_dni/integ_phi
	CDF_DNI = N.add.accumulate(N.hstack(([0],PDF_DNI)))

	# Step 3: polar angle determination: 
	thetas = N.zeros(num_rays)
	R_thetas = N.random.uniform(size=num_rays)
	for i in range(len(CDF_DNI)-1):
		slice_loc = N.logical_and((R_thetas >= CDF_DNI[i]), (R_thetas < CDF_DNI[i+1]))
		A = phi_dni_int[i]*N.cos(theta_int[i])*N.sin(theta_int[i])
		B = phi_dni_int[i+1]*N.cos(theta_int[i+1])*N.sin(theta_int[i+1])
		C = 2.*N.sum(integ_phi_dni)*(R_thetas[slice_loc]-CDF_DNI[i])*(theta_int[i+1]-theta_int[i])
		R = -(-A*theta_int[i+1]+B*theta_int[i]+N.sqrt(((theta_int[i]-theta_int[i+1])*A)**2.+C*(B-A)))/(A-B)
		thetas[slice_loc] = R

	aureole = R_thetas >= CDF_DNI[-1]

	if CSR>0.:
		thetas[aureole] = ((R_thetas[aureole]-1.)*((gamma+2.)/(10.**(3.*gamma)*N.exp(kappa))*N.sum(integ_phi_dni)-theta_dni**(gamma+2.))+R_thetas[aureole]*theta_tot**(gamma+2.))**(1./(gamma+2.))

	# Generate directions:
	xi1 = random.uniform(high=2.*N.pi, size=num_rays)
	sin_th = N.sin(N.hstack(thetas))
	directions = N.vstack((N.cos(xi1)*sin_th, N.sin(xi1)*sin_th , N.cos(thetas)))

	return directions

def sunshape_to_ray_directions(angles, norm_intensity, num_rays):
	num_rays = int(num_rays)
	thetas = N.zeros(num_rays)
	R_thetas = N.random.uniform(size=num_rays)
	# Integration over full linear intervals:
	integ_n_flux = 0.5*(norm_intensity[:-1]*N.cos(angles[:-1])*N.sin(angles[:-1])+norm_intensity[1:]*N.cos(angles[1:])*N.sin(angles[1:]))*(angles[1:]-angles[:-1])
	# Numerical PDF and CDF
	PDF = integ_n_flux/N.sum(integ_n_flux)
	CDF = N.add.accumulate(N.hstack(([0.],PDF)))
	# theta angles within the intervals:	
	for i in range(len(CDF)-1):
		slice_loc = N.logical_and((R_thetas >= CDF[i]), (R_thetas < CDF[i+1]))
		A = norm_intensity[i]*N.cos(angles[i])*N.sin(angles[i])
		B = norm_intensity[i+1]*N.cos(angles[i+1])*N.sin(angles[i+1])
		if A==B:
			thetas[slice_loc] = angles[i]+N.sum(integ_n_flux)*(R_thetas[slice_loc]-CDF[i])/A
		else:
			C = 2.*N.sum(integ_n_flux)*(R_thetas[slice_loc]-CDF[i])*(angles[i+1]-angles[i])
			R = -(-A*angles[i+1]+B*angles[i]+N.sqrt(((angles[i]-angles[i+1])*A)**2.+C*(B-A)))/(A-B)
			thetas[slice_loc] = R

	phis = N.random.uniform(high=2.*N.pi, size=num_rays)
	sin_th = N.sin(N.hstack(thetas))
	directions = N.vstack((N.cos(phis)*sin_th, N.sin(phis)*sin_th , N.cos(thetas)))
	return directions

def buie_sunshape(num_rays, center, direction, radius, CSR, flux=None, pre_process_CSR=True, rays_direction=None):
	'''
	Generate a ray bundle according to Buie et al.: "Sunshape distributions for terrestrial simulations." Solar Energy 74 (2003) 113-122 (DOI: 10.1016/S0038-092X(03)00125-7).

	Arguments:
	num_rays - number of rays in the bundle
	center - position of the source center
	direction - direction of the normal to the source disc.
	radius - radius of the source disc
	CSR - Circumsolar ratio, fraction of the incoming solar energy which incident angle is greater than the angle subtended by the solar disc.
	flux - horizontal radiation density in W/m2
	pre_process_CSR=True - Use or not the polynomial pre-processing to get better I/O match using the Buie sunshape
	rays_direction=None - If the general direction of propagation of the source is different from the source normal.

	Returns:
	A raybundle object with the above characteristics set.
	'''

	# Rays vertices (start positions):
	xv1 = random.uniform(size=num_rays)
	phiv = random.uniform(high=2.*N.pi, size=num_rays)
	rs = radius*N.sqrt(xv1)
	xs = rs * N.cos(phiv)
	ys = rs * N.sin(phiv)

	# Source surface area:
	S = N.pi*radius**2.

	# Rays escaping direction setup:
	if rays_direction == None:
		rays_direction = direction

	# Uniform ray energy:
	cosangle = 2.*N.sin(N.sqrt(N.sum((rays_direction-direction)**2))/2.)
	energy = N.ones(num_rays)*flux*S/num_rays*N.cos(cosangle)

	# Buie sunshape directions:
	a = buie_distribution(num_rays, CSR, pre_process_CSR)

	# Rotate to a frame in which <rays_direction> is Z:
	perp_rot = rotation_to_z(rays_direction)
	directions = N.sum(perp_rot[...,None] * a[None,...], axis=1)

	# Rotate to a frame in which <direction> is Z:
	perp_rot = rotation_to_z(direction)

	# Rotate locations to the plane defined by <direction>:
	vertices_local = N.vstack((xs, ys, N.zeros(num_rays)))
	vertices_global = N.dot(perp_rot, vertices_local)
	
	rayb = RayBundle(vertices=vertices_global+center, directions=directions, energy=energy)

	return rayb

def rect_buie_sunshape(num_rays, center, direction, width, height, CSR, flux=None, pre_process_CSR=True, rays_direction=None):
	'''
	Generate a ray bundle according to Buie et al.: "Sunshape distributions for terrestrial simulations." Solar Energy 74 (2003) 113-122 (DOI: 10.1016/S0038-092X(03)00125-7).

	Arguments:
	num_rays - number of rays in the bundle
	center - position of the source center
	direction - direction of the normal to the source disc.
	radius - radius of the source disc
	CSR - Circumsolar ratio, fraction of the incoming solar energy which incident angle is greater than the angle subtended by the solar disc.
	flux - horizontal radiation density in W/m2
	pre_process_CSR=True - Use or not the polynomial pre-processing to get better I/O match using the Buie sunshape
	rays_direction=None - If the general direction of propagation of the source is different from the source normal.

	Returns:
	A raybundle object with the above characteristics set.
	'''

	# Rays vertices (start positions):
	xs = width*(random.uniform(size=num_rays)-0.5)
	ys = height*(random.uniform(size=num_rays)-0.5)

	# Source surface area:
	S = width*height

	# Rays escaping direction setup:
<<<<<<< HEAD
	#if rays_direction == None:
	#	rays_direction = direction
=======
	if rays_direction is None:
		rays_direction = direction
>>>>>>> 53d68c14

	# Uniform ray energy:
	cosangle = 2.*N.sin(N.sqrt(N.sum((rays_direction-direction)**2))/2.)
	energy = N.ones(num_rays)*flux*S/num_rays*N.cos(cosangle)

	# Buie sunshape directions:
	a = buie_distribution(num_rays, CSR, pre_process_CSR)

	# Rotate to a frame in which <rays_direction> is Z:
	perp_rot = rotation_to_z(rays_direction)
	directions = N.sum(perp_rot[...,None] * a[None,...], axis=1)

	# Rotate to a frame in which <direction> is Z:
	perp_rot = rotation_to_z(direction)

	# Rotate locations to the plane defined by <direction>:
	vertices_local = N.vstack((xs, ys, N.zeros(num_rays)))
	vertices_global = N.dot(perp_rot, vertices_local)
	
	rayb = RayBundle(vertices=vertices_global+center, directions=directions, energy=energy)

	return rayb


def regular_square_bundle(num_rays, center, direction, width):
	"""
	Generate a ray bundles whose rays are equally spaced along a square grid,
	and all pointing in the same direction.
	
	Arguments:
	num_rays - number of rays to generate.
	center - a column 3-array with the 3D coordinate of the disk's center
	direction - a 1D 3-array with the unit direction vector for the bundle.
	width - of the square of starting points.
	
	Returns: 
	A RayBundle object with the above charachteristics set.
	"""
	rot = rotation_to_z(direction)
	directions = N.tile(direction[:,None], (1, num_rays))
	range = N.s_[-width:width:float(2*width)/N.sqrt(num_rays)]
	xs, ys = N.mgrid[range, range]
	vertices_local = N.array([xs.flatten(),  ys.flatten(),  N.zeros(len(xs.flatten()))])
	vertices_global = N.dot(rot,  vertices_local)

	rayb = RayBundle()
	rayb.set_vertices(vertices_global + center)
	rayb.set_directions(directions)
	return rayb

def triangular_bundle(num_rays, A, B, C, direction=None, ang_range=N.pi/2., flux=None, procs=1):
	"""
	Triangular ray-casting surface. A, B and C are 3D coordinates of the vertices. Right hand rule determines the normal vector direction.
	Arguments:
	- num_rays: the number of rays 
	- A: The first summit of the triangle and its anchor point.
	- AB and AC the vertices of the sides of the triangle in its plane of reference.
	- direction: The direction around which rays are escaping the source. If None, the direction is the normal.
	- ang_range: the angular range of the rays emitted by the source

	Returns: 
	- A ray bundle object for tracing
	"""
	# Triangle ray vertices:
	# Declare random numbers:
	r1 = N.vstack(N.random.uniform(size=num_rays))
	r2 = N.vstack(N.random.uniform(size=num_rays))
	
	AB = B-A	
	AC = C-A
	sqrtr1 = N.sqrt(r1)
	vertices = (A+sqrtr1*(1.-r2)*AB+r2*sqrtr1*AC).T # Triangle point picking

	# Local referential directions:
	a = pillbox_sunshape_directions(num_rays, ang_range)
	# Normal vector:
	normal = N.cross(AB, AC)
	normal = normal/N.sqrt(N.sum(normal**2))

	if direction is None:
		direction = normal
	
	# Rotate to a frame in which <direction> is direction:
	rot = rotation_to_z(direction)
	directions = N.sum(rot[...,None] * a[None,...], axis=1)

	rayb = RayBundle()

	rayb.set_vertices(vertices)
	rayb.set_directions(directions)

	# Heron's formula for triangle surface area
	l1 = N.sqrt(N.sum(AB**2))
	l2 = N.sqrt(N.sum(AC**2))
	l3 = N.sqrt(N.sum((-AB+AC)**2))
	s = (l1+l2+l3)/2.
	area = N.sqrt(s*(s-l1)*(s-l2)*(s-l3))
	if flux != None:
		cosangle = 2.*N.arcsin(0.5*N.sqrt(N.sum((direction-normal)**2)))
		rayb.set_energy(area/num_rays*flux*N.ones(num_rays)*N.cos(cosangle))
	else:
		rayb.set_energy(N.ones(num_rays)/float(num_rays)/procs)

	return rayb

def trapezoid_bundle(num_rays, A, B, C, direction=None, ang_range=N.pi/2., flux=None, procs=1):
	"""
	Regular trapezoid ray-casting surface.
	ABCD must be placed to follow the perimeter of the quadrilateral. AB is the first base and CD is the second base.
	Arguments:
	- num_rays: the number of rays cast
	- A: the first point of the trapezoid.
	- B: second vertex forming AB the first base.
	- C: third vertex forming AC the first diagonal. D is obtained by symmetry.
	- direction: The around which the rays escape the source. If None: the normal of the surface with respect to the right hand rule.
	- ang_range: the angular range of the rays emitted by the source
	Returns:
	- A ray-bundle object to ray-trace
	"""
	AB = B-A
	AC = C-A
	# Separate into two triangles ABC and ACD and calculate their respective areas:
	l1 = N.sqrt(N.sum(AB**2))
	l2 = N.sqrt(N.sum(AC**2))
	cos_theta = N.dot(AC, AB)/(l1*l2)
	cB = AB*(1.-1./l1*l2*cos_theta)
	CD = -(AB-2.*cB)
	AD = AC+CD
	D = A+AD
	l3 = N.sqrt(N.sum(AD**2))
	l4 = N.sqrt(N.sum((-AB+AC)**2))
	l5 = N.sqrt(N.sum((-AC+AD)**2))
	# Area calculated using Heron's formula
	s1 = (l1+l2+l4)/2.
	s2 = (l2+l3+l5)/2.
	area_ABC = N.sqrt(s1*(s1-l1)*(s1-l2)*(s1-l4))
	area_ACD = N.sqrt(s2*(s2-l2)*(s2-l3)*(s2-l5))
	# Calculate how many rays per triangle are needed considering the number of rays asked for:
	num_rays_ABC = int(area_ABC/(area_ABC+area_ACD)*num_rays)
	num_rays_ACD = num_rays-num_rays_ABC

	# Get a ray-bundle for each triangle and concatenate them:
	rayb_ABC = triangular_bundle(num_rays_ABC, A, B, C, direction, ang_range, flux)
	rayb_ACD = triangular_bundle(num_rays_ACD, A, C, D, direction, ang_range, flux)
	rayb = concatenate_rays([rayb_ABC,rayb_ACD])
	if flux == None:
		rayb.set_energy(N.ones(num_rays)/float(num_rays)/procs)

	return rayb

def vf_frustum_bundle(num_rays, r0, r1, depth, center, direction, flux=None , rays_in=True, procs=1, angular_span=[0.,2.*N.pi], angular_range=N.pi/2.):
	'''
	Generate a frustum shaped lambertian source with randomly situated rays to compute view factors. The overall energy of the bundle is 1.

	Arguments:
	num_rays - number of rays to generate.
	center - a column 3-array with the 3D coordinate of the center of one of the bases.
	r0 - The radius of the frustum base which center coordinate has been given.
	r1 - the radius of the frustum at the other base location.
	depth - the depth of the frustum.
	direction - The orientation of the overall bundle. 
			   Positive if in the same direction as the depth.
	rays_in - True if rays are fired towards the axis of the frustum.
	angular_span - wedge of the shape to consider.

	Returns:
	A raybundle object with the above characteristics set.
	'''
	r0 = float(r0)
	r1 = float(r1)
	depth = float(depth)

	num_rays = int(num_rays)

	dir_flat = pillbox_sunshape_directions(num_rays, angular_range)

	c = (r1-r0)/depth

	R = random.uniform(size=num_rays)
	
	'''
	if r0<r1:
		zs = depth*N.sqrt(R)
	else:
		zs = depth*(1.-N.sqrt(R))
	'''
	rs = N.sqrt((r1**2.-r0**2.)*R+r0**2.)
	zs = (rs-r0)/((r1-r0)/depth)

	phi_s = random.uniform(low=angular_span[0], high=angular_span[1], size=num_rays)

	xs = rs * N.cos(phi_s)
	ys = rs * N.sin(phi_s)

	theta_s = N.arctan(c)
	theta_rot = -N.pi/2.+theta_s
	yrot = roty(theta_rot)[:3,:3]
	local_unit = N.zeros((N.shape(dir_flat)))
	for t in range(N.shape(dir_flat)[1]):
		rotd = N.dot(yrot, dir_flat[:,t])
		zrot = rotz(phi_s[t])[:3,:3]
		local_unit[:,t] = N.dot(zrot, rotd)

	if rays_in == False:
		local_unit = -1.*local_unit

	vertices_local = N.vstack((xs, ys, zs))

	perp_rot = rotation_to_z(direction)
	vertices_global = N.dot(perp_rot, vertices_local)
	directions = N.dot(perp_rot, local_unit)

	if flux == None:
		energy = N.ones(num_rays)/float(num_rays)/procs
	else:
		area = (angular_span[1]-angular_span[0])*(r1+r0)/2.*N.sqrt(abs(r1-r0)**2.+depth**2.)
		energy = N.ones(num_rays)*flux*area/float(num_rays)/procs

	rayb = RayBundle(vertices = vertices_global+center, directions = directions, energy = energy)

	return rayb

def vf_cylinder_bundle(num_rays, rc, lc, center, direction, flux=None, rays_in=True, procs=1, angular_span=[0.,2.*N.pi], ang_range=N.pi/2.):
	'''
	Generate a cylinder shaped lambertian source with randomly situated rays to compute view factors. The overall energy of the bundle is 1.

	Arguments:
	num_rays - number of rays to generate.
	center - a column 3-array with the 3D coordinate of the center of one of the bases.
	rc - The radius of the cylinder.
	lc - the length of the cylinder.
	direction - the direction of outgoing rays as projected on the cylinder axis. 
			   Positive if in the same direction as lc.
	rays_in - True if rays are fired towards the axis of the frustum.
	angular_span - wedge of the shape to consider.

	Returns:
	A raybundle object with the above characteristics set.
	'''
	rc = float(rc)
	lc = float(lc)
	num_rays = int(num_rays)

	zs = lc*random.uniform(size=num_rays)

	phi_s = random.uniform(low=angular_span[0], high=angular_span[1], size=num_rays)

	xs = rc * N.cos(phi_s)
	ys = rc * N.sin(phi_s)

	dir_flat = pillbox_sunshape_directions(num_rays, ang_range)

	yrot = roty(-N.pi/2.)[:3,:3]
	local_unit = N.zeros((N.shape(dir_flat)))
	for t in range(N.shape(dir_flat)[1]):
		zrot = rotz(phi_s[t])[:3,:3]
		rot = N.dot(zrot, yrot)
		local_unit[:,t] = N.dot(rot, dir_flat[:,t])

	if rays_in == False:
		local_unit = -local_unit

	vertices_local = N.vstack((xs, ys, zs))
	perp_rot = rotation_to_z(direction)
	vertices_global = N.dot(perp_rot, vertices_local)
	directions = N.dot(perp_rot, local_unit)
	'''
	plt.hist(vertices_local[2,:]/(N.sqrt(vertices_local[0,:]**2.+vertices_local[1,:]**2.)))
	plt.show()
	'''
	if flux == None:
		energy = N.ones(num_rays)/float(num_rays)/procs
	else:
		area = rc*(angular_span[1]-angular_span[0])*lc
		energy = N.ones(num_rays)*flux*area/float(num_rays)/procs

	rayb = RayBundle(vertices = vertices_global+center, directions = directions, energy = energy)

	return rayb

def spectral_band_axisymmetrical_thermal_emission_source(positions, normals, area, thetas, band_emittance, T, nrays, band):
	'''
	Returns a RayBundle instance describing a thermal emitter with given directional emissivities in a given spectral band.

	Arguments:
	positions 	ray positions
	normals  	normals to the surface at teh ray positions.
	thetas 	 	angles at which emittances are given
	band_emittance if a number, the band hemispherical emittance, 
				if a 1D array of the length of thetas, the directional band emittances
	T  			Temperature of the emitter
	nrays 		Number of rays to trace
	band		A list of 2 values, whose shape is different from 
	'''
	from ray_trace_utils.sampling import PW_lincos_distribution
	# Build axisymmetrical emissions profile
	# Integrate the emittance
	wls = N.linspace(band[0], band[1], int((band[1]-band[0])/1e-9))
	bb_spectral_radiance_in_band = N.trapz(Planck(wls, T), wls)
	source_spectral_radiance = band_emittance*bb_spectral_radiance_in_band
	# Sample the emmissions profile distribution to get directions and energy
	thetas_rays, weights = PW_lincos_distribution(thetas, source_spectral_radiance).sample(nrays)
	source_exitance = N.trapz(source_spectral_radiance*N.cos(thetas), thetas)
	phis_rays = N.random.uniform(size=nrays)*2.*N.pi
	directions = N.array([N.sin(thetas_rays)*N.cos(phis_rays), N.sin(thetas_rays)*N.sin(phis_rays), N.cos(thetas_rays)])
	# rotate to make z the normals
	for i,d in enumerate(directions.T):
		directions[:,i] = N.dot(rotation_to_z(normals[:,i]), d)	
	energy = weights*source_exitance*area/nrays
	rayb = RayBundle(vertices=positions, directions=directions, energy=energy)
	rayb.set_ref_index(N.ones(nrays))
	wl_avg = N.sum(wls*bb_spectral_radiance_in_band)/N.sum(bb_spectral_radiance_in_band)
	rayb._create_property('wavelengths', N.ones(nrays)*N.sum(band)/2.)
	return rayb<|MERGE_RESOLUTION|>--- conflicted
+++ resolved
@@ -444,13 +444,8 @@
 	S = width*height
 
 	# Rays escaping direction setup:
-<<<<<<< HEAD
-	#if rays_direction == None:
-	#	rays_direction = direction
-=======
 	if rays_direction is None:
 		rays_direction = direction
->>>>>>> 53d68c14
 
 	# Uniform ray energy:
 	cosangle = 2.*N.sin(N.sqrt(N.sum((rays_direction-direction)**2))/2.)
