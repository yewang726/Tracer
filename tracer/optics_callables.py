# -*- coding: utf-8 -*-
# A collection of callables and tools for creating them, that may be used for
# the optics-callable part of a Surface object.

from . import optics, ray_bundle, sources
from .spatial_geometry import rotation_to_z
import numpy as N
from scipy.interpolate import RegularGridInterpolator
#from BDRF_models import Cook_Torrance, regular_grid_Cook_Torrance
from tracer.ray_bundle import RayBundle
from ray_trace_utils.sampling import BDRF_distribution
from ray_trace_utils.vector_manipulations import get_angle
from tracer.spatial_geometry import rotz, general_axis_rotation

import sys, inspect

'''
TODO:
Systematize creation based on keywords: WIP ideas
- Incident directions: 
	- nothing = isotropic
	- Directional = Depends on Phi and theta
	- DirectionalAxisymmetric = depends on theta
- reflected directions: 
	- Lambertian = diffuse
	- Specular = specular
	- Transparent = nothing happens, light goes through
	- Directional = depends on phi and theta
	- DirectionalAxisymmetric = depends on theta
- refraction:
	- Nothing = opaque surface
	- Refractive = fresnel refraction
- Spectrum:
	- Nothing = no spectral consideration
	- Spectral = one wl per ray
	- Polychromatic = Rays carry multiple wls
'''


class OpticsCallable(object):
	def reset(self):
		pass
		
	def get_incident_angles(self, directions, normals):
		vertical = N.sum(directions*normals, axis=0)*normals
		return N.arccos(N.sqrt(N.sum(vertical**2, axis=0)))
		
	def project_to_normals(self, directions, normals):
		return N.sum(rotation_to_z(normals.T) * directions.T[:,None,:], axis=2).T

class Transparent(OpticsCallable):
	"""
	Generates a function that simply intercepts rays but does not change any of their properties.
	
	Arguments:
	- /
	
	Returns:
	a function with the signature required by Surface.
	"""
	def __init__(self):
		pass
	
	def __call__(self, geometry, rays, selector):
		outg = rays.inherit(selector,
			vertices=geometry.get_intersection_points_global(),
			direction=rays.get_directions()[:,selector],
			energy=rays.get_energy()[selector],
			parents=selector)

		return outg


class Reflective(OpticsCallable):
	"""
	Generates a function that represents the optics of an opaque, absorptive
	surface with specular reflections.
	
	Arguments:
	absorptivity - the amount of energy absorbed before reflection.
	
	Returns:
	a function with the signature required by Surface.
	"""
	def __init__(self, absorptivity):
		self._abs = absorptivity
	
	def __call__(self, geometry, rays, selector):
		outg = rays.inherit(selector,
			vertices=geometry.get_intersection_points_global(),
			direction=optics.reflections(rays.get_directions()[:,selector], geometry.get_normals()),
			energy=rays.get_energy()[selector]*(1. - self._abs),
			parents=selector)
	
		if outg.has_property('spectra'):
			outg._spectra *= (1.-self._abs)

		return outg

class Reflective_IAM(OpticsCallable):
	'''
	Generates a function that performs specular reflections from an opaque absorptive surface modified by the Incidence Angle Modifier from: Martin and Ruiz: https://pvpmc.sandia.gov/modeling-steps/1-weather-design-inputs/shading-soiling-and-reflection-losses/incident-angle-reflection-losses/martin-and-ruiz-model/. 
	'''
	def __init__(self, absorptivity, a_r):
		self._abs = absorptivity
		self.a_r = a_r
	
	def __call__(self, geometry, rays, selector):
		normals = geometry.get_normals()
		directions = rays.get_directions()[:,selector]
		vertical = N.sum(directions*normals, axis=0)*normals
		cos_theta_AOI = N.sqrt(N.sum(vertical**2, axis=0))
		outg = rays.inherit(selector,
			vertices=geometry.get_intersection_points_global(),
			direction=optics.reflections(directions, normals),
			energy=rays.get_energy()[selector]*(1. - self._abs*(1.-N.exp(-cos_theta_AOI/self.a_r))/(1.-N.exp(-1./self.a_r))),
			parents=selector)

		if outg.has_property('spectra'):
			outg._spectra *= (1. - self._abs*(1.-N.exp(-cos_theta_AOI/self.a_r))/(1.-N.exp(-1./self.a_r)))

		return outg

class Reflective_mod_IAM(OpticsCallable):
	'''
	Generates a function that performs specular reflections from an opaque absorptive surface modified by the Incidence Angle Modifier from: Martin and Ruiz: https://pvpmc.sandia.gov/modeling-steps/1-weather-design-inputs/shading-soiling-and-reflection-losses/incident-angle-reflection-losses/martin-and-ruiz-model/. 
	'''
	def __init__(self, absorptivity, a_r, c):
		self._abs = absorptivity
		self.a_r = a_r
		self.c = c
	
	def __call__(self, geometry, rays, selector):
		normals = geometry.get_normals()
		directions = rays.get_directions()[:,selector]
		vertical = N.sum(directions*normals, axis=0)*normals
		cos_theta_AOI = N.sqrt(N.sum(vertical**2, axis=0))
		outg = rays.inherit(selector,
			vertices=geometry.get_intersection_points_global(),
			direction=optics.reflections(directions, normals),
			energy=rays.get_energy()[selector]*(1. - self._abs*(1.-self.c*N.exp(-cos_theta_AOI/self.a_r))/(1.-N.exp(-1./self.a_r))),
			parents=selector)

		if outg.has_property('spectra'):
			outg._spectra *= (1. - self._abs*(1.-self.c*N.exp(-cos_theta_AOI/self.a_r))/(1.-N.exp(-1./self.a_r)))

		return outg


class Lambertian_IAM(OpticsCallable):
	'''
	Generates a function that performs diffuse reflections from an opaque absorptive surface modified by the Incidence Angle Modifier from: Martin and Ruiz: https://pvpmc.sandia.gov/modeling-steps/1-weather-design-inputs/shading-soiling-and-reflection-losses/incident-angle-reflection-losses/martin-and-ruiz-model/. 
	'''
	def __init__(self, absorptivity, a_r):
		self._abs = absorptivity
		self.a_r = a_r
	
	def __call__(self, geometry, rays, selector):
		normals = geometry.get_normals()
		directions = rays.get_directions()[:,selector]
		vertical = N.sum(directions*normals, axis=0)*normals
		cos_theta_AOI = N.sqrt(N.sum(vertical**2, axis=0))

		directs = sources.pillbox_sunshape_directions(len(selector), ang_range=N.pi/2.)
		directs = N.sum(rotation_to_z(normals.T) * directs.T[:,None,:], axis=2).T

		outg = rays.inherit(selector,
			vertices=geometry.get_intersection_points_global(),
			direction=directs,
			energy=rays.get_energy()[selector]*(1. - self._abs*(1.-N.exp(-cos_theta_AOI/self.a_r))/(1.-N.exp(-1./self.a_r))),
			parents=selector)

		if outg.has_property('spectra'):
			outg._spectra *= (1. - self._abs*(1.-N.exp(-cos_theta_AOI/self.a_r))/(1.-N.exp(-1./self.a_r)))

		return outg

class Lambertian_mod_IAM(OpticsCallable):
	'''
	Generates a function that performs diffuse reflections from an opaque absorptive surface modified by the Incidence Angle Modifier from: Martin and Ruiz: https://pvpmc.sandia.gov/modeling-steps/1-weather-design-inputs/shading-soiling-and-reflection-losses/incident-angle-reflection-losses/martin-and-ruiz-model/. 
	'''
	def __init__(self, absorptivity, a_r, c):
		self._abs = absorptivity
		self.a_r = a_r
		self.c = c
	
	def __call__(self, geometry, rays, selector):
		normals = geometry.get_normals()
		directions = rays.get_directions()[:,selector]
		vertical = N.sum(directions*normals, axis=0)*normals
		cos_theta_AOI = N.sqrt(N.sum(vertical**2, axis=0))

		directs = sources.pillbox_sunshape_directions(len(selector), ang_range=N.pi/2.)
		directs = N.sum(rotation_to_z(normals.T) * directs.T[:,None,:], axis=2).T

		outg = rays.inherit(selector,
			vertices=geometry.get_intersection_points_global(),
			direction=directs,
			energy=rays.get_energy()[selector]*(1. - self._abs*(1.-N.exp(-cos_theta_AOI**self.c/self.a_r))/(1.-N.exp(-1./self.a_r))),
			parents=selector)

		if outg.has_property('spectra'):
			outg._spectra *= (1. - self._abs*(1.-N.exp(-cos_theta_AOI**self.c/self.a_r))/(1.-N.exp(-1./self.a_r)))

		return outg

class Lambertian_directional_axisymmetric_piecewise(OpticsCallable):
	'''
	Generates a function that performs diffuse reflections off opaque surfaces whose angular absorptance (axisymmetrical) is interpolated from discrete angular values.
	'''
	def __init__(self, thetas, absorptance_th, specularity=0.):
		self.thetas = thetas # thetas are angle to the normal. Have to be defined between 0 and N.pi/2 rad and in increasing order. If not, the model returns teh closest values.
		self.abs_th = absorptance_th # angular apsorptance points
		self.specularity = specularity
	
	def __call__(self, geometry, rays, selector):
		normals = geometry.get_normals()
		directions = rays.get_directions()[:,selector]
		vertical = N.sum(directions*normals, axis=0)*normals
		directs = N.zeros(directions.shape)

		thetas_in = N.arccos(N.sqrt(N.sum(vertical**2, axis=0)))

		ang_abss = N.interp(thetas_in, self.thetas, self.abs_th)

		directs = sources.pillbox_sunshape_directions(len(selector), ang_range=N.pi/2.)
		directs = N.sum(rotation_to_z(normals.T) * directs.T[:,None,:], axis=2).T

		outg = rays.inherit(selector,
			vertices=geometry.get_intersection_points_global(),
			direction=directs,
			energy=rays.get_energy()[selector]*(1.-ang_abss),
			parents=selector)

		if outg.has_property('spectra'):
			outg._spectra *= (1.-ang_abss)

		return outg

class Lambertian_directional_axisymmetric_piecewise_spectral(OpticsCallable):
	'''
	Generates a function that performs diffuse reflections off opaque surfaces whose spectral angular absorptance (axisymmetrical) is interpolated from discrete angular and spectral values.
	'''
	def __init__(self, thetas, absorptance, wavelengths):
		thetas, wavelengths = N.unique(thetas), N.unique(wavelengths)
		absorptance = N.reshape(absorptance, (len(thetas), len(wavelengths)))
		points = (thetas, wavelengths)
		self.interpolator = RegularGridInterpolator(points, absorptance)

	def __call__(self, geometry, rays, selector):
		normals = geometry.get_normals()
		directions = rays.get_directions()[:,selector]
		vertical = N.sum(directions*normals, axis=0)*normals

		thetas_in = N.arccos(N.sqrt(N.sum(vertical**2, axis=0)))
		wavelengths = rays.get_wavelengths()[selector]

		ang_abss = self.interpolator(N.array([thetas_in, wavelengths]).T)

		directs = sources.pillbox_sunshape_directions(len(selector), ang_range=N.pi/2.)
		directs = N.sum(rotation_to_z(normals.T) * directs.T[:,None,:], axis=2).T

		outg = rays.inherit(selector,
			vertices=geometry.get_intersection_points_global(),
			direction=directs,
			energy=rays.get_energy()[selector]*(1.-ang_abss),
			parents=selector)
		return outg

class Lambertian_directional_axisymmetric_piecewise_Polychromatic(OpticsCallable):
	'''
	Generates a function that performs diffuse reflections off opaque surfaces whose spectral angular absorptance (axisymmetrical) is interpolated from discrete angular and spectral values.
	'''
	def __init__(self, thetas, absorptance, wavelengths):
		thetas, wavelengths = N.unique(thetas), N.unique(wavelengths)
		absorptance = N.reshape(absorptance, (len(thetas), len(wavelengths)))
		points = (thetas, wavelengths)
		self.interpolator = RegularGridInterpolator(points, absorptance)

	def __call__(self, geometry, rays, selector):
		normals = geometry.get_normals()
		directions = rays.get_directions()[:,selector]
		vertical = N.sum(directions*normals, axis=0)*normals
		wavelengths = rays.get_wavelengths()[:,selector] # wavelengths resolution of each spectrum
		thetas_in = N.arccos(N.sqrt(N.sum(vertical**2, axis=0)))
		points = N.array([N.tile(thetas_in, (wavelengths.shape[0], 1)), wavelengths]).T
		ang_abss = self.interpolator(points)

		spectra = rays.get_spectra()[:,selector] * (1.-ang_abss.T) # spectral power of each.
		energy = N.trapz(spectra, wavelengths, axis=0)
		
		directs = sources.pillbox_sunshape_directions(len(selector), ang_range=N.pi/2.)
		directs = N.sum(rotation_to_z(normals.T) * directs.T[:,None,:], axis=2).T
		
		outg = rays.inherit(selector,
			vertices=geometry.get_intersection_points_global(),
			direction=directs,
			energy=energy,
			wavelengths=wavelengths,
			spectra=spectra,
			parents=selector)
		return outg

class LambertianSpecular_directional_axisymmetric_piecewise(OpticsCallable):
	'''
	Generates a function that performs partly specular/diffuse reflections off opaque surfaces whose angular absorptance (axisymmetrical) is interpolated from discrete angular values. Specularity is constant n the incident angles.
	'''
	def __init__(self, thetas, absorptance_th, specularity=0.):
		self.thetas = thetas # thetas are angle to the normal. Have to be defined between 0 and N.pi/2 rad and in increasing order. If not, the model returns teh closest values.
		self.abs_th = absorptance_th # angular apsorptance points
		self.specularity = specularity
	
	def __call__(self, geometry, rays, selector):
		normals = geometry.get_normals()
		directions = rays.get_directions()[:,selector]
		vertical = N.sum(directions*normals, axis=0)*normals
		directs = N.zeros(directions.shape)

		thetas_in = N.arccos(N.sqrt(N.sum(vertical**2, axis=0)))

		ang_abss = N.interp(thetas_in, self.thetas, self.abs_th)

		specular = N.random.rand(len(selector))<self.specularity
		directs[:,specular] = optics.reflections(directions[:,specular], normals[:,specular])
		direct_lamb = sources.pillbox_sunshape_directions(N.sum(~specular), ang_range=N.pi/2.)
		directs[:,~specular] = N.sum(rotation_to_z(normals[:,~specular].T) * direct_lamb.T[:,None,:], axis=2).T

		outg = rays.inherit(selector,
			vertices=geometry.get_intersection_points_global(),
			direction=directs,
			energy=rays.get_energy()[selector]*(1.-ang_abss),
			parents=selector)
		return outg

class Lambertian_piecewise_Specular_directional_axisymmetric_piecewise(OpticsCallable):
	'''
	Generates a function that performs partly specular/diffuse reflections off opaque surfaces whose angular absorptance (axisymmetrical) is interpolated from discrete angular values. Specularity varies with the incident angles.
	'''
	def __init__(self, thetas, absorptance_th, specularity_th):
		self.thetas = thetas # thetas are angle to the normal. Have to be defined between 0 and N.pi/2 rad and in increasing order. If not, the model returns teh closest values.
		self.abs_th = absorptance_th # angular apsorptance
		self.spec_th = specularity_th # angular specularity
	
	def __call__(self, geometry, rays, selector):
		normals = geometry.get_normals()
		directions = rays.get_directions()[:,selector]
		vertical = N.sum(directions*normals, axis=0)*normals
		directs = N.zeros(directions.shape)

		thetas_in = N.arccos(N.sqrt(N.sum(vertical**2, axis=0)))

		ang_abss = N.interp(thetas_in, self.thetas, self.abs_th)
		ang_spec = N.interp(thetas_in, self.thetas, self.spec_th)

		specular = N.random.rand(len(selector))<ang_spec
		directs[:,specular] = optics.reflections(directions[:,specular], normals[:,specular])
		direct_lamb = sources.pillbox_sunshape_directions(N.sum(~specular), ang_range=N.pi/2.)
		directs[:,~specular] = N.sum(rotation_to_z(normals[:,~specular].T) * direct_lamb.T[:,None,:], axis=2).T

		outg = rays.inherit(selector,
			vertices=geometry.get_intersection_points_global(),
			direction=directs,
			energy=rays.get_energy()[selector]*(1.-ang_abss),
			parents=selector)
		return outg

perfect_mirror = Reflective(0)

class RealReflective(OpticsCallable):
	'''
	Generates a function that represents the optics of an opaque absorptive surface with specular reflections and realistic surface slope error. The surface slope error is considered equal in both x and y directions. The consequent distribution of standard deviation is described by a radial bivariate normal distribution law.

	Arguments:
	absorptivity - the amount of energy absorbed before reflection
	sigma - Standard deviation of the reflected ray in the local x and y directions. 
	
	Returns:
	Reflective - a function with the signature required by surface
	'''
	def __init__(self, absorptivity, sigma, bi_var=True):
		self._abs = absorptivity
		self._sig = sigma
		self.bi_var = bi_var

	def __call__(self, geometry, rays, selector):
		ideal_normals = geometry.get_normals()

		if self._sig > 0.:
			if self.bi_var == True:
				# Creates projection of error_normal on the surface (sin can be avoided because of very small angles).
				tanx = N.tan(N.random.normal(scale=self._sig, size=N.shape(ideal_normals[1])))
				tany = N.tan(N.random.normal(scale=self._sig, size=N.shape(ideal_normals[1])))

				normal_errors_z = (1./(1.+tanx**2.+tany**2.))**0.5
				normal_errors_x = tanx*normal_errors_z
				normal_errors_y = tany*normal_errors_z

			else:
				th = N.random.normal(scale=self._sig, size=N.shape(ideal_normals[1]))
				phi = N.random.uniform(low=0., high=2.*N.pi, size=N.shape(ideal_normals[1]))
				normal_errors_z = N.cos(th)
				normal_errors_x = N.sin(th)*N.cos(phi)
				normal_errors_y = N.sin(th)*N.sin(phi)

			normal_errors = N.vstack((normal_errors_x, normal_errors_y, normal_errors_z))

			# Determine rotation matrices for each normal:
			rots_norms = rotation_to_z(ideal_normals.T)
			if rots_norms.ndim==2:
				rots_norms = [rots_norms]

			# Build the normal_error vectors in the local frame.
			real_normals = N.zeros(N.shape(ideal_normals))
			for i in range(N.shape(real_normals)[1]):
				real_normals[:,i] = N.dot(rots_norms[i], normal_errors[:,i])

			real_normals_unit = real_normals/N.sqrt(N.sum(real_normals**2, axis=0))
		else:
			real_normals_unit = ideal_normals
		# Call reflective optics with the new set of normals to get reflections affected by 
		# shape error.
		outg = rays.inherit(selector,
			vertices = geometry.get_intersection_points_global(),
			direction = optics.reflections(rays.get_directions()[:,selector], real_normals_unit),
			energy = rays.get_energy()[selector]*(1 - self._abs),
			parents = selector)

		if outg.has_property('spectra'):
			outg._spectra *= (1.-self._abs)

		return outg


class SemiLambertian(OpticsCallable):
	"""
	Represents the optics of an semi-diffuse surface, i.e. one that absrobs and reflects rays in a random direction if they come in a certain angular range and fully specularly if they come from a larger angle
	"""
	def __init__(self, absorptivity=0., angular_range=N.pi/2.):
		self._abs = absorptivity
		self._ar = angular_range
	
	def __call__(self, geometry, rays, selector):
		"""
		Arguments:
		geometry - a GeometryManager which knows about surface normals, hit
			points etc.
		rays - the incoming ray bundle (all of it, not just rays hitting this
			surface)
		selector - indices into ``rays`` of the hitting rays.
		"""
		directs = sources.pillbox_sunshape_directions(len(selector), self._ar)
		normals = geometry.get_normals()

		in_directs = rays.get_directions()[selector]
		angs = N.arccos(N.dot(in_directs, -normals)[2])
		glancing = angs>self._ar

		directs[~glancing] = N.sum(rotation_to_z(normals[~glancing].T) * directs[~glancing].T[:,None,:], axis=2).T
		directs[glancing] = optics.reflections(in_directs[glancing], normals[glancing])
	  
		energies = rays.get_energy()[selector]
		energies[~glancing] = energies[~glancing]*(1. - self._abs)
		
		outg = rays.inherit(selector,
			vertices=geometry.get_intersection_points_global(),
			energy=energies,
			direction=directs, 
			parents=selector)

		if outg.has_property('spectra'):
			outg._spectra[~glancing] *= (1.-self._abs)
		return outg

class Lambertian(OpticsCallable):
	"""
	Represents the optics of an ideal diffuse (lambertian) surface, i.e. one
	that reflects rays in a random direction (uniform distribution of
	directions in 3D, see tracer.sources.pillbox_sunshape_directions)
	"""
	def __init__(self, absorptivity=0.):
		self._abs = absorptivity
	
	def __call__(self, geometry, rays, selector):
		"""
		Arguments:
		geometry - a GeometryManager which knows about surface normals, hit
			points etc.
		rays - the incoming ray bundle (all of it, not just rays hitting this
			surface)
		selector - indices into ``rays`` of the hitting rays.
		"""
		directs = sources.pillbox_sunshape_directions(len(selector), ang_range=N.pi/2.)
		normals = geometry.get_normals()
		directs = N.sum(rotation_to_z(normals.T) * directs.T[:,None,:], axis=2).T

		outg = rays.inherit(selector,
			vertices=geometry.get_intersection_points_global(),
			energy=rays.get_energy()[selector]*(1. - self._abs),
			direction=directs, 
			parents=selector)

		if outg.has_property('spectra'):
			outg._spectra *= (1.-self._abs)

		return outg

class LambertianSpecular(OpticsCallable):
	"""
	Represents the optics of surface with mixed specular and diffuse characteristics. Specularity is the ratio of incident rays that are specularly reflected to the total number of rays incident on the surface.
	"""
	def __init__(self, absorptivity=0., specularity=0.5):
		self._abs = absorptivity
		self.specularity = specularity
	
	def __call__(self, geometry, rays, selector):
		"""
		Arguments:
		geometry - a GeometryManager which knows about surface normals, hit
			points etc.
		rays - the incoming ray bundle (all of it, not just rays hitting this
			surface)
		selector - indices into ``rays`` of the hitting rays.
		"""
		in_directs = rays.get_directions()[:,selector]
		normals = geometry.get_normals()
		directs = N.zeros(in_directs.shape)

		specular = N.random.rand(len(selector))<self.specularity

		directs[:,specular] = optics.reflections(in_directs[:,specular], normals[:,specular])
		direct_lamb = sources.pillbox_sunshape_directions(N.sum(~specular), ang_range=N.pi/2.)
		directs[:,~specular] = N.sum(rotation_to_z(normals[:,~specular].T) * direct_lamb.T[:,None,:], axis=2).T

		outg = rays.inherit(selector,
			vertices=geometry.get_intersection_points_global(),
			energy=rays.get_energy()[selector]*(1. - self._abs),
			direction=directs, 
			parents=selector)
		return outg
        

class LambertianSpecular_IAM(OpticsCallable):
	"""
	Represents the optics of surface with mixed specular and diffuse characteristics. Specularity is the ratio of incident rays that are specularly reflected to the total number of rays incident on the surface.
	"""
	def __init__(self, absorptivity=0., specularity=0.5, a_r=0.16):
		self._abs = absorptivity
		self.specularity = specularity
		self.a_r = a_r
	
	def __call__(self, geometry, rays, selector):
		"""
		Arguments:
		geometry - a GeometryManager which knows about surface normals, hit
			points etc.
		rays - the incoming ray bundle (all of it, not just rays hitting this
			surface)
		selector - indices into ``rays`` of the hitting rays.
		"""
		in_directs = rays.get_directions()[:,selector]
		normals = geometry.get_normals()
		directs = N.zeros(in_directs.shape)
		vertical = N.sum(directs*normals, axis=0)*normals
		cos_theta_AOI = N.sqrt(N.sum(vertical**2, axis=0))

		specular = N.random.rand(len(selector))<self.specularity

		directs[:,specular] = optics.reflections(in_directs[:,specular], normals[:,specular])
		direct_lamb = sources.pillbox_sunshape_directions(N.sum(~specular), ang_range=N.pi/2.)
		directs[:,~specular] = N.sum(rotation_to_z(normals[:,~specular].T) * direct_lamb.T[:,None,:], axis=2).T

		outg = rays.inherit(selector,
			vertices=geometry.get_intersection_points_global(),
			energy=rays.get_energy()[selector]*(1. - self._abs*(1.-N.exp(-cos_theta_AOI/self.a_r))/(1.-N.exp(-1./self.a_r))),
			direction=directs, 
			parents=selector)
            
		if outg.has_property('spectra'):
			outg._spectra *= (1. - self._abs*(1.-N.exp(-cos_theta_AOI/self.a_r))/(1.-N.exp(-1./self.a_r)))   
         
		return outg


class BDRF_Cook_Torrance_isotropic(OpticsCallable):
	'''
	Implements the Cook Torrance BDRF model using linear interpolationsand isotropic assumption
	Directional absorptance is found by integration of the bdrf
	Reflected direction by sampling of the normalised interpolated bdrf.
	'''
	def __init__(self, m, alpha, R_Lam, angular_res_deg=5., axisymmetric_i=True):

		ares_rad = angular_res_deg*N.pi/180.
		self._m = m
		self._alpha = alpha
		self.R_lam = R_Lam
		# build BDRFs for the relevant wavelengths and incident angles
		thetas_r, phis_r = N.linspace(0., N.pi/2., int(N.ceil(N.pi/2./ares_rad))), N.linspace(0., 2.*N.pi, int(N.ceil(N.pi/2./ares_rad)))
		thetas_i, phis_i = thetas_r, phis_r
		if axisymmetric_i: # if the bdrf is axisymmetric in incidence angle, no need to do all the phi incident
			phis_i = phis_i[[0,-1]]

		bdrfs = N.zeros((len(thetas_i), len(phis_i), len(thetas_r), len(phis_r)))
		for i, thi in enumerate(thetas_i):
			for j, phi in enumerate(phis_i):
				CT = regular_grid_Cook_Torrance(thetas_r_rad=thetas_r, phis_r_rad=phis_r, th_i_rad=thi, phi_i_rad=phi, m=m, R_dh_Lam=R_Lam, alpha=alpha)
				bdrfs[i,j] = CT[-1].reshape(len(thetas_r), len(phis_r))
		# build a linear interpolator
		points = (thetas_i, phis_i, thetas_r, phis_r)
		self.bdrf = BDRF_distribution(RegularGridInterpolator(points, bdrfs)) # This instance is a BDRF wilth all the necessary functions inclyuded for energy conservative sampling. /!\ Wavelength not included yet!				

	def __call__(self, geometry, rays, selector):
		#TODO: reflected direction orientation for non axisymmetric bdrf ##############################
		# Incident directions in the frame of reference of the geometry
		# find Normals
		normals = geometry.get_normals()
		# find theta_in
		directions = rays.get_directions()[:,selector]
		thetas_in = self.get_incident_angles(directions, normals)
		energy_out = rays.get_energy()[selector]
		# sample reflected directions:
		for i, theta_in in enumerate(thetas_in):
			# sample a reflected direction given theta_in		
			dhr = self.bdrf.DHR(theta_in, 0)
			theta_r, phi_r, weights = self.bdrf.sample(theta_in, 0, 1)
			energy_out[i] *= dhr*weights
			directions[:,i] = N.array([N.sin(theta_r)*N.cos(phi_r), N.sin(theta_r)*N.sin(phi_r), N.cos(theta_r)]).T
		### IMPORTANT: need to check for asymmetrical BRDF etc.
		outg = rays.inherit(selector,
			vertices=geometry.get_intersection_points_global(),
			energy=energy_out,
			direction=self.project_to_normals(directions, normals), 
			parents=selector)

		return outg
	#'''
class PeriodicBoundary(OpticsCallable):
	'''
	The ray intersections incident on the surface are translated by a given period in the direction of the surface normal, creating a perdiodic boundary condition.
	'''
	def __init__(self, period):
		'''
		Argument:
		period: distance of periodic repetition. The ray positions are translated of period*normal vector for the next bundle, with same direction and energy.
		'''
		self.period = period
		
	def __call__(self, geometry, rays, selector):
		# This is done this way so that the rendering knows that there is no ray between the hit on th efirst BC and the new ray starting form the second. With this implementation, the outg rays are cancelled because their energy is 0 and only the outg2 are going forward.
		# set original outgoing energy to 0
		outg = rays.inherit(selector,
			vertices=geometry.get_intersection_points_global(),
			energy=N.zeros(len(selector)),
			direction=rays.get_directions()[:,selector], 
			parents=selector)
		# If the bundle is polychromatic, also get and cancel the spectra
		if rays.has_property('spectra'):
			spectra = rays.get_spectra()[:,selector]
			outg._spectra = N.zeros(spectra.shape)

		# Create new bundle with the updated positions and all remaining properties identical:
		outg2 = rays.inherit(selector, vertices=geometry.get_intersection_points_global()+self.period*geometry.get_normals(), parents=selector)

		# concatenate both bundles in one outgoing one
		outg = ray_bundle.concatenate_rays([outg, outg2])
		
		return outg

class RefractiveHomogenous(OpticsCallable):
	"""
	Represents the optics of a surface bordering homogenous media with 
	constant refractive index on each side. The specific index in which a
	refracted ray moves is determined by toggling between the two possible
	indices.
	"""
	def __init__(self, n1, n2, single_ray=True):
		"""
		Arguments:
		n1, n2 - scalars representing the homogenous refractive index on each
			side of the surface (order doesn't matter).
		single_ray - if True, only simulate a reflected or a refracted ray.
		"""
		self._ref_idxs = (n1, n2)
		self._single_ray = single_ray
	
	def toggle_ref_idx(self, current):
		"""
		Determines which refractive index to use based on the refractive index
		rays are currently travelling through.

		Arguments:
		current - an array of the refractive indices of the materials each of 
			the rays in a ray bundle is travelling through.
		
		Returns:
		An array of length(n) with the index to use for each ray.
		"""
		return N.where(current == self._ref_idxs[0], 
			self._ref_idxs[1], self._ref_idxs[0])
	
	def __call__(self, geometry, rays, selector):
		if len(selector) == 0:
			return ray_bundle.empty_bund()

		n1 = rays.get_ref_index()[selector]
		n2 = self.toggle_ref_idx(n1)
		refr, out_dirs = optics.refractions(n1, n2, \
			rays.get_directions()[:,selector], geometry.get_normals())

		if not refr.any():
			return perfect_mirror(geometry, rays, selector)
		
		# Reflected energy:
		R = N.ones(len(selector))
		R[refr] = optics.fresnel(rays.get_directions()[:,selector][:,refr],
			geometry.get_normals()[:,refr], n1[refr], n2[refr])
		
		# The output bundle is generated by stacking together the reflected and
		# refracted rays in that order.
		inters = geometry.get_intersection_points_global()
		
		if self._single_ray:
			# Draw probability of reflection or refraction out of the reflected energy of refraction events:
			refl = N.random.uniform(size=R.shape)<=R
			# reflected rays are TIR OR rays selected to go to reflection
			sel_refl = selector[refl]
			sel_refr = selector[~refl]
<<<<<<< HEAD
			print(len(selector), sel_refr, sel_refl)
=======
			dirs_refr = N.zeros((3, len(selector)))
			dirs_refr[:,refr] = out_dirs
			dirs_refr = dirs_refr[:,~refl]
>>>>>>> 53d68c14
			
			reflected_rays = rays.inherit(sel_refl, vertices=inters[:,refl],
				direction=optics.reflections(
					rays.get_directions()[:,sel_refl],
					geometry.get_normals()[:,refl]),
				energy=rays.get_energy()[selector][refl],
				parents=sel_refl)
		
			refracted_rays = rays.inherit(sel_refr, vertices=inters[:,~refl],
				direction=dirs_refr, parents=sel_refr,
				energy=rays.get_energy()[selector][~refl],
				ref_index=n2[~refl])
				
		else:
			reflected_rays = rays.inherit(selector, vertices=inters,
				direction=optics.reflections(
					rays.get_directions()[:,selector],
					geometry.get_normals()),
				energy=rays.get_energy()[selector]*R,
				parents=selector)
		
			refracted_rays = rays.inherit(selector[refr], vertices=inters[:,refr],
				direction=out_dirs, parents=selector[refr],
				energy=rays.get_energy()[selector][refr]*(1 - R[refr]),
				ref_index=n2[refr])

		return reflected_rays + refracted_rays

class RefractiveAbsorbantHomogenous(OpticsCallable):
	'''
	Same as RefractiveHomogenous but with absoption in the medium. This is an approximation where we only consider attenuation in the medium but not its influence on the fresnel coefficients.
	'''
	def __init__(self, n1, n2, k1, k2, single_ray=True, sigma=None):
		"""
		Arguments:
		n1, n2 - scalars representing the homogenous refractive index on each
			side of the surface (order doesn't matter).
		k1, k2 - extinction coefficients in each side of the surface. a1 corrsponds to n1, a2 to n2.
		single_ray - if True, refraction or reflection is decided for each ray
			    based on the amount of reflection coefficient and only a single 
			    ray is launched in the next bundle. Otherwise, the ray is split into
			    two in the next bundle.
		"""
		self._ref_idxs = (n1, n2)
		self._ext_coeffs = (k1, k2)
		self._single_ray = single_ray
		self._sigma = sigma

	def toggle_ref_idx(self, current):
		"""
		Determines which refractive index to use based on the refractive index
		rays are currently travelling through.

		Arguments:
		current - an array of the refractive indices of the materials each of 
			the rays in a ray bundle is travelling through.
		
		Returns:
		An array of length(n) with the index to use for each ray.
		"""
		return N.where(current == self._ref_idxs[0], 
			self._ref_idxs[1], self._ref_idxs[0])

	def get_ext_coeff(self, current_n):
		return N.where(current_n == self._ref_idxs[0], 
			self._ext_coeffs[0], self._ext_coeffs[1])	

	def __call__(self, geometry, rays, selector):
		if len(selector) == 0:
			return ray_bundle.empty_bund()
			
		normals = geometry.get_normals()
		if self._sigma is not None:
			th = N.random.normal(scale=self._sigma, size=N.shape(normals[1]))
			phi = N.random.uniform(low=0., high=N.pi, size=N.shape(normals[1]))
			normal_errors = N.vstack((N.cos(th), N.sin(th)*N.cos(phi), N.sin(th)*N.sin(phi)))

			# Determine rotation matrices for each normal:
			rots_norms = rotation_to_z(normals.T)
			if rots_norms.ndim==2:
				rots_norms = [rots_norms]

			# Build the normal_error vectors in the local frame.
			for i in range(N.shape(normals)[1]):
				normals[:,i] = N.dot(rots_norms[i], normal_errors[:,i])
		
		n1 = rays.get_ref_index()[selector]
		n2 = self.toggle_ref_idx(n1)
		refr, out_dirs = optics.refractions(n1, n2, \
			rays.get_directions()[:,selector], normals)

		# The output bundle is generated by stacking together the reflected and
		# refracted rays in that order.
		inters = geometry.get_intersection_points_global()

		# attenuation in current medium:
		a = self.get_ext_coeff(n1)
		prev_inters = rays.get_vertices(selector)
		path_lengths = N.sqrt(N.sum((inters-prev_inters)**2, axis=0))
		wavelengths = rays.get_wavelengths(selector)

		energy = optics.attenuations(path_lengths=path_lengths, k=a, lambda_0=wavelengths, energy=rays.get_energy()[selector])

		if not refr.any():
			rays.set_energy(energy, selector=selector)
			return perfect_mirror(geometry, rays, selector)
		
		# Reflected energy:
		R = N.ones(len(selector))
		R[refr] = optics.fresnel(rays.get_directions()[:,selector][:,refr],
			normals[:,refr], n1[refr], n2[refr])

		if self._single_ray:
			# Draw probability of reflection or refraction out of the reflected energy of refraction events:
			refl = N.random.uniform(size=R.shape)<=R
			# reflected rays are TIR OR rays selected to go to reflection
			sel_refl = selector[refl]
			sel_refr = selector[~refl]
			dirs_refr = N.zeros((3, len(selector)))
			dirs_refr[:,refr] = out_dirs
			dirs_refr = dirs_refr[:,~refl]
			
			reflected_rays = rays.inherit(sel_refl, vertices=inters[:,refl],
				direction=optics.reflections(
					rays.get_directions()[:,sel_refl],
					normals[:,refl]),
				energy=energy[refl],
				parents=sel_refl)
		
			refracted_rays = rays.inherit(sel_refr, vertices=inters[:,~refl],
				direction=dirs_refr, parents=sel_refr,
				energy=energy[~refl],
				ref_index=n2[~refl])
			
		else:
			reflected_rays = rays.inherit(selector, vertices=inters,
				direction=optics.reflections(
					rays.get_directions()[:,selector],
					normals),
				energy=energy*R,
				parents=selector)
		
			refracted_rays = rays.inherit(selector[refr], vertices=inters[:,refr],
				direction=out_dirs, parents=selector[refr],
				energy=energy[refr]*(1 - R[refr]),
				ref_index=n2[refr])

		return reflected_rays + refracted_rays

class FresnelConductorHomogenous(OpticsCallable):
	'''
	Fresnel equation with a conductive medium instersected. The attenuation is total in a very short range in the intersected metal and refraction is not modelled. Only strictly valid for k2 >> 1 and in situations where the refracted ray is not interacting with the scene again (eg. not traversing thin metal volumes).
	'''
	def __init__(self, n1, material):
		"""
		Arguments:
		n1 - scalar representing the homogenous refractive index of a perfect dielectric (incident medium always as we assume skin depth absorption in the conductor).
		material - a material instance from the opticsl_constants module.
		"""
		self._n1 = n1
		self._material = material

	def __call__(self, geometry, rays, selector):
		if len(selector) == 0:
			return ray_bundle.empty_bund()
		
		inters = geometry.get_intersection_points_global()

		# Reflected energy:
		R_p, R_s, theta_ref = optics.fresnel_conductor(
				rays.get_directions()[:,selector],
				geometry.get_normals(), 
				rays.get_wavelengths()[selector], 
				self._material, n1=self._n1)

		R = (R_p+R_s)/2. # randomly polarised reflection

		reflected_rays = rays.inherit(selector, vertices=inters,
				direction = optics.reflections(
				rays.get_directions()[:,selector],
				geometry.get_normals()),
				energy = rays.get_energy()[selector]*R,
				parents = selector)
		
		return reflected_rays

class TransmissionAccountant(OpticsCallable):
	'''
	This optics manager remembers all of the locations where rays hit it
	in all iterations, and the energy that was transmitted from each ray.
	'''
	def __init__(self, real_optics, *args, **kwargs):
		"""
		Arguments:
		real_optics - the optics manager class to actually use. Expected to
			have the _abs protected attribute, and accept absorptivity as its
			only constructor argument (as in Reflective and
			Lambertian below).
		"""
		self._opt = real_optics(*args, **kwargs)
		self.reset()
	
	def reset(self):
		"""Clear the memory of hits (best done before a new trace)."""
		self._transmitted = []
		self._hits = []
	
	def __call__(self, geometry, rays, selector):
		ein = rays.get_energy()[selector]
		self._hits.append(geometry.get_intersection_points_global())
		newb = self._opt(geometry, rays, selector)
		self._transmitted.append(ein)
		return newb
	
	def get_all_hits(self):
		"""
		Aggregate all hits from all stages of tracing into joined arrays.
		
		Returns:
		absorbed - the energy absorbed by each hit-point
		hits - the corresponding global coordinates for each hit-point.
		"""
		if not len(self._transmitted):
			return N.array([]), N.array([]).reshape(3,0)
		
		return N.hstack([a for a in self._transmitted if len(a)]), \
			N.hstack([h for h in self._hits if h.shape[1]])

class AbsorptionAccountant(OpticsCallable):
	"""
	This optics manager remembers all of the locations where rays hit it
	in all iterations, and the energy absorbed from each ray.
	"""
	def __init__(self, real_optics, *args, **kwargs):
		"""
		Arguments:
		real_optics - the optics manager class to actually use. Expected to
			have the _abs protected attribute, and accept absorptivity as its
			only constructor argument (as in Reflective and
			Lambertian below).
		"""
		self._opt = real_optics(*args, **kwargs)
		self.reset()
	
	def reset(self):
		"""Clear the memory of hits (best done before a new trace)."""
		self._absorbed = []
		self._hits = []
	
	def __call__(self, geometry, rays, selector):
		ein = rays.get_energy()[selector]
		self._hits.append(geometry.get_intersection_points_global())
		newb = self._opt(geometry, rays, selector)
		eout = newb.get_energy()
		self._absorbed.append(ein-eout)
		return newb
	
	def get_all_hits(self):
		"""
		Aggregate all hits from all stages of tracing into joined arrays.
		
		Returns:
		absorbed - the energy absorbed by each hit-point
		hits - the corresponding global coordinates for each hit-point.
		"""
		if not len(self._absorbed):
			return N.array([]), N.array([]).reshape(3,0)
		
		return N.hstack([a for a in self._absorbed if len(a)]), \
			N.hstack([h for h in self._hits if h.shape[1]])

class DirectionAccountant(AbsorptionAccountant):
	"""
	This optics manager remembers all of the locations where rays hit it
	in all iterations, and the energy absorbed from each ray.
	"""
	def __init__(self, real_optics, *args, **kwargs):
		"""
		Arguments:
		real_optics - the optics manager class to actually use. Expected to
			have the _abs protected attribute, and accept absorptivity as its
			only constructor argument (as in Reflective and
			Lambertian below).
		absorptivity - to be passed to a new real_optics object.
		"""
		AbsorptionAccountant.__init__(self, real_optics, *args, **kwargs)
	
	def reset(self):
		"""Clear the memory of hits (best done before a new trace)."""
		AbsorptionAccountant.reset(self)
		self._directions = []
	
	def __call__(self, geometry, rays, selector):	
		self._directions.append(rays.get_directions()[:,selector])
		newb = AbsorptionAccountant.__call__(self, geometry, rays, selector)
		return newb
	
	def get_all_hits(self):
		"""
		Aggregate all hits from all stages of tracing into joined arrays.
		
		Returns:
		absorbed - the energy absorbed by each hit-point
		hits - the corresponding global coordinates for each hit-point.
		directions - the corresponding unit vector directions for each hit-point.
		"""
		if not len(self._absorbed):
			return N.array([]), N.array([]).reshape(3,0), N.array([]).reshape(3,0)
		
		return N.hstack([a for a in self._absorbed if len(a)]), \
			N.hstack([h for h in self._hits if h.shape[1]]), \
			N.hstack([d for d in self._directions if d.shape[1]])

class SpectralDirectionAccountant(DirectionAccountant):
	def __init__(self, real_optics, *args, **kwargs):
		"""
		Arguments:
		real_optics - the optics manager class to actually use. Expected to
			have the _abs protected attribute, and accept absorptivity as its
			only constructor argument (as in Reflective and
			Lambertian below).
		"""
		DirectionAccountant.__init__(self, real_optics, *args,
 **kwargs)

	def reset(self):
		"""Clear the memory of hits (best done before a new trace)."""
		DirectionAccountant.reset(self)
		self._wavelengths = []
	
	def __call__(self, geometry, rays, selector):	
		self._wavelengths.append(rays.get_wavelengths()[selector])
		newb = DirectionAccountant.__call__(self, geometry, rays, selector)
		return newb
	
	def get_all_hits(self):
		"""
		Aggregate all hits from all stages of tracing into joined arrays.
		
		Returns:
		absorbed - the energy absorbed by each hit-point
		hits - the corresponding global coordinates for each hit-point.
		directions - the corresponding unit vector directions for each hit-point.
		wavelengths - wavelength of each ray.
		"""
		if not len(self._absorbed):
			return N.array([]), N.array([]).reshape(4,0), N.array([]).reshape(4,0)
		
		return N.hstack([a for a in self._absorbed if len(a)]), \
			N.hstack([h for h in self._hits if h.shape[1]]), \
			N.hstack([d for d in self._directions if d.shape[1]]),\
			N.hstack([w for w in self._wavelengths if len(w)])

class PolychromaticDirectionAccountant(DirectionAccountant):
	def __init__(self, real_optics, *args, **kwargs):
		"""
		Arguments:
		real_optics - the optics manager class to actually use. Expected to
			have the _abs protected attribute, and accept absorptivity as its
			only constructor argument (as in Reflective and
			Lambertian below).
		"""
		DirectionAccountant.__init__(self, real_optics, *args,
 **kwargs)

	def reset(self):
		"""Clear the memory of hits (best done before a new trace)."""
		DirectionAccountant.reset(self)
		self._wavelengths = []
		self._spectra = []
	
	def __call__(self, geometry, rays, selector):	
		oldspectra = rays.get_spectra()[:,selector]
		newb = DirectionAccountant.__call__(self, geometry, rays, selector)
		self._wavelengths.append(newb.get_wavelengths())
		self._spectra.append(oldspectra-newb.get_spectra())
		return newb
	
	def get_all_hits(self):
		"""
		Aggregate all hits from all stages of tracing into joined arrays.
		
		Returns:
		absorbed - the energy absorbed by each hit-point
		hits - the corresponding global coordinates for each hit-point.
		directions - the corresponding unit vector directions for each hit-point.
		"""
		if not len(self._absorbed):
			return N.array([]), N.array([]).reshape(4,0), N.array([]).reshape(4,0)
		
		return N.hstack([a for a in self._absorbed]), \
			N.hstack([h for h in self._hits]), \
			N.hstack([d for d in self._directions]), \
			N.concatenate([w for w in self._wavelengths], axis=-1), \
			N.concatenate([s for s in self._spectra], axis=-1)

class NormalAccountant(AbsorptionAccountant):
	"""
	This optics manager remembers all of the locations where rays hit it
	in all iterations, the energy absorbed from each ray and the normals.
	"""
	def __init__(self, real_optics, *args, **kwargs):
		"""
		Arguments:
		real_optics - the optics manager class to actually use. Expected to
			have the _abs protected attribute, and accept absorptivity as its
			only constructor argument (as in Reflective and
			Lambertian below).
		absorptivity - to be passed to a new real_optics object.
		"""
		AbsorptionAccountant.__init__(self, real_optics, *args, **kwargs)
	
	def reset(self):
		"""Clear the memory of hits (best done before a new trace)."""
		AbsorptionAccountant.reset(self)
		self._normals = []
	
	def __call__(self, geometry, rays, selector):	
		newb = AbsorptionAccountant.__call__(self, geometry, rays, selector)
		self._normals.append(geometry.get_normals())
		return newb
	
	def get_all_hits(self):
		"""
		Aggregate all hits from all stages of tracing into joined arrays.
		
		Returns:
		absorbed - the energy absorbed by each hit-point
		hits - the corresponding global coordinates for each hit-point.
		directions - the corresponding unit vector directions for each hit-point.
		"""
		if not len(self._absorbed):
			return N.array([]), N.array([]).reshape(3,0), N.array([]).reshape(3,0)
		
		return N.hstack([a for a in self._absorbed if len(a)]), \
			N.hstack([h for h in self._hits if h.shape[1]]), \
			N.hstack([n for n in self._normals if n.shape[1]])

class OneSidedReflective(Reflective):
	"""
	This optics manager behaves similarly to the ReflectiveReceiver class,
	but adds directionality. In this way a simple one-side receiver doesn't
	necessitate an extra surface in the back.
	"""
	def __call__(self, geometry, rays, selector):
		"""
		Rays coming from the "up" side are reflected like in a Reflective
		instance, rays coming from the "down" side have their energy set to 0.
		As usual, "up" is the surface's Z axis.
		"""
		outg = Reflective.__call__(self, geometry, rays, selector)
		energy = outg.get_energy()
		proj = N.sum(rays.get_directions()[:,selector] * geometry.up()[:,None], axis=0)
		energy[proj > 0] = 0
		outg.set_energy(energy)
		return outg

class BiFacial():
	'''
	This optical manager separates the optical response between front side (+z in general, depending on the geometry manager) and back side properties.
	'''
	def __init__(self, OpticsCallable_front, OpticsCallable_back):
		self.OpticsCallable_front = OpticsCallable_front
		self.OpticsCallable_back = OpticsCallable_back

	def __call__(self, geometry, rays, selector):

		proj = N.around(N.sum(rays.get_directions()[:,selector]*geometry.up()[:,None], axis=0), decimals=6)
		back = proj > 0.
		outg = []

		if back.any():
			outg.append(self.OpticsCallable_back.__call__(geometry, rays, selector).inherit(N.nonzero(back)[0]))
		if ~back.all():
			outg.append(self.OpticsCallable_front.__call__(geometry, rays, selector).inherit(N.nonzero(~back)[0]))

		if len(outg)>1:
			outg = ray_bundle.concatenate_rays(outg)
		else: 
			outg = outg[0]

		return outg

	def get_all_hits(self):
		
		try:
			front_hits = self.OpticsCallable_front.get_all_hits()
		except:
			front_hits = []
		try:
			back_hits = self.OpticsCallable_back.get_all_hits()
		except:
			back_hits = []

		return front_hits, back_hits

	def reset(self):
		try:
			self.OpticsCallable_front.reset(self)
		except:
			pass
		try:
			self.OpticsCallable_back.reset(self)
		except:
			pass

class OneSidedRealReflective(RealReflective):
	"""
	Adds directionality to an optics manager that is modelled to represent the
	optics of an opaque absorptive surface with specular reflections and realistic
	surface slope error.
	"""
	def __call__(self, geometry, rays, selector):
		outg = RealReflective.__call__(self, geometry, rays, selector)
		energy = outg.get_energy()
		proj = N.sum(rays.get_directions()[:,selector]*geometry.up()[:,None], axis = 0)
		energy[proj > 0] = 0 # projection up - set energy to zero
		outg.set_energy(energy) #substitute previous step into ray energy array
		return outg

# This stuff automatically generates the Receiver, Detector and Orientor classes from optical callables using the relevant Accountants.
def subclass_from_name(name, parent, optics_class):
	class NewClass(parent):
		optics_class = optics_class
		def __init__(self, *args, **kwargs):
			parent.__init__(self, self.optics_class, *args, **kwargs)
	accountant_with_name(name, NewClass, parent)
	
def accountant_with_name(name, class_template, parent):
	classdict = {}
	for e in class_template.__dict__.items():
		classdict.update({e[0]:e[1]})
	globals()[name] = type(name, (parent,), classdict)

def make_spectral_accountant_class(name, parent):
	class SpectralAccountant(parent):
		def __init__(self, accountant):
			parent.__init__(self)

		def reset(self):
			"""Clear the memory of hits (best done before a new trace)."""
			parent.reset(self)
			self._wavelengths = []

		def __call__(self, geometry, rays, selector):
			self._wavelengths.append(rays.get_wavelengths()[selector])
			newb = parent.__call__(self, geometry, rays, selector)
			return newb
			
		def get_all_hits(self):
			"""
			Aggregate all hits from all stages of tracing into joined arrays.
			
			Returns:
			absorbed - the energy absorbed by each hit-point
			hits - the corresponding global coordinates for each hit-point.
			directions - the corresponding unit vector directions for each hit-point.
			wavelengths - wavelength of each ray.
			"""
			if not len(self._absorbed):
				return N.array([]), N.array([]).reshape(4,0), N.array([]).reshape(4,0)
			
			return N.hstack([a for a in self._absorbed if len(a)]), \
				N.hstack([h for h in self._hits if h.shape[1]]), \
				N.hstack([d for d in self._directions if d.shape[1]]),\
					
	accountant_with_name(name, SpectralAccountant, parent)
	
def make_polychromatic_accountant_class(name, parent):
	class PolychromaticAccountant(parent):
		def __init__(self, accountant):
			parent.__init__(self)

		def reset(self):
			"""Clear the memory of hits (best done before a new trace)."""
			parent.reset(self)
			self._wavelengths = []
			self._spectra = []

		def __call__(self, geometry, rays, selector):
			oldspectra = rays.get_spectra()[:,selector]
			newb = parent.__call__(self, geometry, rays, selector)
			self._wavelengths.append(newb.get_wavelengths())
			self._spectra.append(oldspectra-newb.get_spectra())
			return newb
			
		def get_all_hits(self):
			"""
			Aggregate all hits from all stages of tracing into joined arrays.
			
			Returns:
			absorbed - the energy absorbed by each hit-point
			hits - the corresponding global coordinates for each hit-point.
			directions - the corresponding unit vector directions for each hit-point.
			wavelengths - values of wavelength that define teh spectrum carried by each ray
			spectra - normalised spectral power at the values defined by wavelengths.
			"""
			if not len(self._absorbed):
				return N.array([]), N.array([]).reshape(4,0), N.array([]).reshape(4,0)
			
			return N.hstack([a for a in self._absorbed]), \
				N.hstack([h for h in self._hits]), \
				N.hstack([d for d in self._directions]), \
				N.concatenate([w for w in self._wavelengths], axis=-1), \
				N.concatenate([s for s in self._spectra], axis=-1)
				
	accountant_with_name(name, PolychromaticAccountant, parent)

def make_accountant_classes(name, optical_class):

	# dictionary of keywords and asosciate accountants
	accountants_dict = {'Receiver':AbsorptionAccountant, 'Detector':DirectionAccountant, 'Orientor':NormalAccountant, 'Transmitter':TransmissionAccountant}
	
	# Make all combinations of accountants and spectral accountants for the optical_class given.
	for i in accountants_dict.items():
		newclass = name+i[0]
		subclass_from_name(newclass, i[1], optical_class)
		spectral_newclass = 'Spectral'+newclass
		parent_accountant = eval(newclass	)
		make_spectral_accountant_class(spectral_newclass, parent_accountant)
		polychromatic_newclass = 'Polychromatic'+newclass
		make_spectral_accountant_class(polychromatic_newclass, parent_accountant)
		
	'''
	class NewClass(AbsorptionAccountant):
		optics_class = optics_class
		def __init__(self, *args, **kwargs):
			AbsorptionAccountant.__init__(self, self.optics_class, *args, **kwargs)
	classdict = {}
	for e in NewClass.__dict__.items():
		classdict.update({e[0]:e[1]})
	globals()[newclass] = type(newclass, (AbsorptionAccountant,), classdict)

	newclass = name+'Detector'
	class NewClass(DirectionAccountant):
		optics_class = optics_class
		def __init__(self, *args, **kwargs):
			DirectionAccountant.__init__(self, self.optics_class, *args, **kwargs)
	classdict = {}
	for e in NewClass.__dict__.items():
		classdict.update({e[0]:e[1]})
	globals()[newclass] = type(newclass, (DirectionAccountant,), classdict)

	newclass = name+'Orientor'
	class NewClass(NormalAccountant):
		optics_class = optics_class
		def __init__(self, *args, **kwargs):
			NormalAccountant.__init__(self, self.optics_class, *args, **kwargs)
	classdict = {}
	for e in NewClass.__dict__.items():
		classdict.update({e[0]:e[1]})
	globals()[newclass] = type(newclass, (NormalAccountant,), classdict)

	newclass = name+'Sensor'
	class NewClass(SpectralDirectionAccountant):
		optics_class = optics_class
		def __init__(self, *args, **kwargs):
			SpectralDirectionAccountant.__init__(self, self.optics_class, *args, **kwargs)
	classdict = {}
	for e in NewClass.__dict__.items():
		classdict.update({e[0]:e[1]})
	globals()[newclass] = type(newclass, (SpectralDirectionAccountant,), classdict)

	newclass = name+'PolychromaticSensor'
	class NewClass(PolychromaticDirectionAccountant):
		optics_class = optics_class
		def __init__(self, *args, **kwargs):
			PolychromaticDirectionAccountant.__init__(self, self.optics_class, *args, **kwargs)
	classdict = {}
	for e in NewClass.__dict__.items():
		classdict.update({e[0]:e[1]})
	globals()[newclass] = type(newclass, (PolychromaticDirectionAccountant,), classdict)
	
	newclass = name+'Transmitter'
	class NewClass(TransmissionAccountant):
		optics_class = optics_class
		def __init__(self, *args, **kwargs):
			TransmissionAccountant.__init__(self, self.optics_class, *args, **kwargs)
	classdict = {}
	for e in NewClass.__dict__.items():
		classdict.update({e[0]:e[1]})
	globals()[newclass] = type(newclass, (TransmissionAccountant,), classdict)
	'''
	return None	

not_optics = ['Accountant', 'BiFacial'] # to exclude these classes from the factory
names = inspect.getmembers(sys.modules[__name__])
for name, obj in names:
	valid = False
	if inspect.isclass(obj):
		valid = True
		for n in not_optics:
			if n in name:
				valid = False
				
	if valid:
		optics_class = locals()[name]
		new_classes = make_accountant_classes(name, optics_class)

# vim: ts=4<|MERGE_RESOLUTION|>--- conflicted
+++ resolved
@@ -724,13 +724,11 @@
 			# reflected rays are TIR OR rays selected to go to reflection
 			sel_refl = selector[refl]
 			sel_refr = selector[~refl]
-<<<<<<< HEAD
-			print(len(selector), sel_refr, sel_refl)
-=======
+
 			dirs_refr = N.zeros((3, len(selector)))
 			dirs_refr[:,refr] = out_dirs
 			dirs_refr = dirs_refr[:,~refl]
->>>>>>> 53d68c14
+
 			
 			reflected_rays = rays.inherit(sel_refl, vertices=inters[:,refl],
 				direction=optics.reflections(
