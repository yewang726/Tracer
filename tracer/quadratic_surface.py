import numpy as N
<<<<<<< HEAD
from tracer.quadric import QuadricGM
=======
from .quadric import QuadricGM
>>>>>>> 53d68c14

class FlatQuadricSurfaceGM(QuadricGM):
	"""Implements the geometry of an infinite "flat" quadratic surface. "Flat" refers to the fact that this surface will have only one solution in the local z plane."""
	def __init__(self, a=1., b=1., c=1., d=0., e=0., f=0.):
		"""			   
		Arguments: 
		a, b, c, d, e, f: z = ax**2 + by**2 + cxy + dx + ey + f
		
		""" 
		QuadricGM.__init__(self)
		self.a = a
		self.b = b
		self.c = c
		self.d = d
		self.e = e
		self.f = f

	def _normals(self, hits, directs):
		"""
		Finds the normal to the parabola in a bunch of intersection points, by
		taking the derivative and rotating it. Used internally by quadric.
		
		Arguments:
		hits - the coordinates of intersections, as an n by 3 array.
		directs - directions of the corresponding rays, n by 3 array.
		"""
		hit = N.dot(N.linalg.inv(self._working_frame), N.vstack((hits.T, N.ones(hits.shape[0]))))
		dir_loc = N.dot(self._working_frame[:3,:3].T, directs.T)

		partial_x = 2.*hit[0]*self.a+self.c*hit[1]+self.d
		partial_y = 2.*hit[1]*self.b+self.c*hit[0]+self.e
		partial_z = -1*N.ones(N.shape(hits)[0])
		
		local_normal = N.vstack((partial_x, partial_y, partial_z))
		local_unit = local_normal/N.sqrt(N.sum(local_normal**2, axis=0))

		down = N.sum(dir_loc * local_unit, axis=0) > 0.
		local_unit[:,down] *= -1

		normals = N.dot(self._working_frame[:3,:3], local_unit)

		return normals
 
	
	def get_ABC(self, ray_bundle):
		"""
		Determines the variables forming the relevant quadric equation, [1]
		"""
		# Transform the the direction and position of the rays temporarily into the
		# frame of the paraboloid for calculations
		d = N.dot(self._working_frame[:3,:3].T, ray_bundle.get_directions())
		v = N.dot(N.linalg.inv(self._working_frame), 
			N.vstack((ray_bundle.get_vertices(), N.ones(d.shape[1]))))[:3]

		A = self.a*d[0]**2. + self.b*d[1]**2. + self.c*d[0]*d[1]
		B = 2.*self.a*d[0]*v[0] + 2.*self.b*d[1]*v[1] + self.c*(v[0]*d[1]+v[1]*d[0]) + self.d*d[0] + self.e*d[1] - d[2]
		C = self.a*v[0]**2 + self.b*v[1]**2 + self.c*v[0]*v[1] + self.d*v[0] + self.e*v[1] + self.f - v[2]
		
		return A, B, C


class RectFlatQuadricSurfaceGM(FlatQuadricSurfaceGM):
	"""
	A quadratic surface with rectangular frame.
	"""
	def __init__(self, width, height, a=1., b=1., c=1., d=1., e=1., f=1.):
		FlatQuadricSurfaceGM.__init__(self, a, b, c, d, e, f)
		self._half_dims = N.c_[[width, height]]/2.
		self._w, self._h = width/2., height/2.

	def _select_coords(self, coords, prm):
		"""
		Choose between two intersection points on a quadric surface.
		This implementation extends QuadricGM's behaviour by not choosing
		intersections outside the rectangular aperture.
		
		Arguments:
		coords - a 2 by 3 by n array whose each column is the global coordinates
			of one intersection point of a ray with the sphere.
		prm - the corresponding parametric location on the ray where the
			intersection occurs.

		Returns:
		The index of the selected intersection, or None if neither will do.
		"""
		select = QuadricGM._select_coords(self, coords, prm)

		coords = N.concatenate((coords, N.ones((2,1,coords.shape[2]))), axis = 1)
		# assumed no additional parameters to coords, axis = 1
		local = N.sum(N.linalg.inv(self._working_frame)[None,:2,:,None] * \
			coords[:,None,:,:], axis=2)

		abs_x = abs(local[:,0,:])
		abs_y = abs(local[:,1,:])
		outside = abs_x > self._w
		outside |= abs_y > self._h
		inside = (~outside) & (prm > 1e-6)

		select[~N.logical_or(*inside)] = N.nan
		one_hit = N.logical_xor(*inside)
		select[one_hit] = N.nonzero(inside.T[one_hit,:])[1]

		return select

	def mesh(self, resolution=None):
		"""
		Represent the surface as a mesh in local coordinates.
		
		Arguments:
		resolution - in points per unit length (so the number of points 
			returned is O(A*resolution**2) for area A)
		
		Returns:
		x, y, z - each a 2D array holding in its (i,j) cell the x, y, and z
			coordinate (respectively) of point (i,j) in the mesh.
		"""
		if resolution == None:
			resolution = 40
		points = N.ceil(resolution*self._half_dims.reshape(-1)*2)
		points[points < 2] = 2 # At least the edges of the range.
		xs = N.linspace(-self._half_dims[0,0], self._half_dims[0,0], points[0])
		ys = N.linspace(-self._half_dims[1,0], self._half_dims[1,0], points[1])
		
		x, y = N.broadcast_arrays(xs[:,None], ys)
		z = self.a*x**2 + self.b*y**2 + self.c*x*y + self.d*x +self.e*y + self.f
		#print(">>> heliostat", x, y, z)
		return x, y, z<|MERGE_RESOLUTION|>--- conflicted
+++ resolved
@@ -1,9 +1,7 @@
 import numpy as N
-<<<<<<< HEAD
+
 from tracer.quadric import QuadricGM
-=======
-from .quadric import QuadricGM
->>>>>>> 53d68c14
+
 
 class FlatQuadricSurfaceGM(QuadricGM):
 	"""Implements the geometry of an infinite "flat" quadratic surface. "Flat" refers to the fact that this surface will have only one solution in the local z plane."""
