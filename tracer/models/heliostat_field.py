--- conflicted
+++ resolved
@@ -71,11 +71,8 @@
 		"""Change the verical position of the tower's target."""
 		self._th = h
 	
-<<<<<<< HEAD
+
 	def aim_to_sun(self, aiming_pos, sun_vec, tracking='azimuth_elevation'):
-=======
-	def aim_to_sun(self, azimuth, zenith, aim_points=None, aim_vectors=None, tracking='azimuth_elevation', tracking_error=None, tracking_limits_primary_axis=None, tracking_limits_secondary_axis=None):
->>>>>>> 53d68c14
 		"""
 		Aim the heliostats in a direction that brings the incident energy to
 		the receiver location.
@@ -86,7 +83,7 @@
 			in radians.
 		tracking - 'azimuth_elevation'; 'titl_roll': tracking actuation method. 
 		"""
-<<<<<<< HEAD
+
 		tower_vec = -self._pos+aiming_pos
 		tower_vec /= N.sqrt(N.sum(tower_vec**2, axis=1)[:,None])
 		hstat_norm=sun_vec+tower_vec
@@ -96,56 +93,6 @@
 			norm_x=hstat_norm[:,0]
 			norm_y=hstat_norm[:,1]
 			norm_z=hstat_norm[:,2]
-=======
-		sun_vec = solar_vector(azimuth, zenith)
-		
-		if aim_points is None:
-			if aim_vectors is None:
-				aim_point = N.hstack([0,0,self._th])
-				aim_vec = aim_point-self._pos
-			else:
-				aim_vec = aim_vectors
-			aim_vec /= N.sqrt(N.sum(aim_vec**2, axis=1)[:,None])
-			trac = sun_vec + aim_vec
-			trac /= N.sqrt(N.sum(trac**2, axis=1)[:,None])
-		else:
-			aim_points -= self._pos 
-			aim_points /= N.sqrt(N.sum(aim_points**2, axis=1)[:,None])
-			trac = sun_vec + aim_points
-			trac /= N.sqrt(N.sum(trac**2, axis=1)[:,None])
-
-		ang_err_1 = 0.
-		ang_err_2 = 0.
-
-		if tracking_limits_primary_axis == None:
-			tracking_limits_primary_axis = [-N.pi, N.pi]
-		if tracking_limits_secondary_axis == None:
-			tracking_limits_secondary_axis = [-N.pi, N.pi]
-
-		if tracking == 'azimuth_elevation':
-			trac_az = N.arctan2(trac[:,1], trac[:,0])
-			trac_ze = N.arccos(trac[:,2])
-			for hidx in range(self._pos.shape[0]):
-				if tracking_error != None:
-					ang_err_1 = N.random.normal(scale=tracking_error)
-					ang_err_2 = N.random.normal(scale=tracking_error)
-				ang_az = trac_az[hidx]+ang_err_1
-				ang_ze = trac_ze[hidx]+ang_err_2
-				if ang_az<-N.pi:
-					ang_az += N.pi
-				if ang_az>N.pi:
-					ang_az -= N.pi
-				if ang_az<tracking_limits_primary_axis[0] or ang_az>tracking_limits_primary_axis[1]:
-					print(ang_az, 'is outside of tracking limits')
-					continue		
-				elif ang_ze<tracking_limits_secondary_axis[0] or ang_ze>tracking_limits_secondary_axis[1]:
-					print(ang_ze, 'is outside of tracking limits')
-					continue
-				az_rot = rotz(N.pi/2+ang_az)
-				ze_rot = rotx(ang_ze)		
-				trans = N.dot(az_rot, ze_rot)
-				trans[:3,3] = self._pos[hidx]
->>>>>>> 53d68c14
 			
 			hstat_elev = N.arccos(norm_z)
 
