--- conflicted
+++ resolved
@@ -369,11 +369,7 @@
 			raise ValueError("Radius must be positive")
 		if Ri != None:
 			if Ri >= Re:
-<<<<<<< HEAD
-				print('Ri: ',Ri, 'Re: ', Re)
-=======
 				logging.error('Inner Radius must be lower than the outer one. Ri: {} Re: {}'.format(Ri, Re))
->>>>>>> 53d68c14
 				raise ValueError("Inner Radius must be lower than the outer one")
 			if Ri <= 0.:
 				logging.error('Radius must be positive. Ri: {} Re: {}'.format(Ri, Re))
