--- conflicted
+++ resolved
@@ -18,13 +18,12 @@
 Status
 ------
 The code is advanced enough to produce research. It is currently a programming
-library. NO GUI.
+library. NO GUI yet.
 
 DISCLAIMER: The documentation and installation is outdated, but he project is active! Doubts, need advice?: charlesalexis.asselineau@ump.es
 
 Current capablilities:
 - Flat, parabolic, spherical and conical surfaces
-<<<<<<< HEAD
 - Specular and diffuse reflections with surface slope error
 - BDRF
 - A bunch of results analysis tools
@@ -33,20 +32,6 @@
 - Basic parallel processing
 - Kd-Tree acceleration structure
 - Spectral simulations
-=======
-- A large range of optical managers, from specular monochromatic to spectral bi-directional reflection functions. Supports refractive optics and attenuation.
-- Modular optical managers able to store all important data while simulating, thus simplifying significantly data-posr-processing.
-- A bunch of results analysis tools
-- Pillbox and Buie sunshape implementations
-- Radiosity sytem solver for thermal emissions
-- Basic parallel processing with Pathos (although not needed anymore for single machine uses)
-- Kd-Tree binary partition scheme for 3D acceleration.
-
-There are no provisions for polarization yet, but the 
-package is designed to make it easy to add them, and also to remove unnecessary
-features and plug in speed-improving optical and geometrical models that
-utilize problem-specific features.
->>>>>>> 49288867
 
 Open-source python magic happens: if you want to do something, you can do it.
 
